--- conflicted
+++ resolved
@@ -8,36 +8,6 @@
 import { isAnyControlAdapterAdded } from 'features/controlAdapters/store/controlAdaptersSlice';
 import { CLIP_SKIP_MAP } from 'features/parameters/types/constants';
 import {
-<<<<<<< HEAD
-  CanvasCoherenceModeParam,
-  CfgRescaleMultiplierParam,
-  CfgScaleParam,
-  HeightParam,
-  HrfMethodParam,
-  MainModelParam,
-  MaskBlurMethodParam,
-  NegativePromptParam,
-  OnnxModelParam,
-  PositivePromptParam,
-  PrecisionParam,
-  SchedulerParam,
-  SeedParam,
-  StepsParam,
-  StrengthParam,
-  VaeModelParam,
-  WidthParam,
-  zMainModel,
-} from '../types/parameterSchemas';
-
-export interface GenerationState {
-  hrfEnabled: boolean;
-  hrfStrength: StrengthParam;
-  hrfMethod: HrfMethodParam;
-  cfgScale: CfgScaleParam;
-  cfgRescaleMultiplier: CfgRescaleMultiplierParam;
-  height: HeightParam;
-  img2imgStrength: StrengthParam;
-=======
   ParameterCanvasCoherenceMode,
   ParameterCFGScale,
   ParameterHeight,
@@ -54,6 +24,7 @@
   ParameterVAEModel,
   ParameterWidth,
   zParameterModel,
+  ParameterCFGRescaleMultiplier,
 } from 'features/parameters/types/parameterSchemas';
 
 export interface GenerationState {
@@ -61,9 +32,9 @@
   hrfStrength: ParameterStrength;
   hrfMethod: ParameterHRFMethod;
   cfgScale: ParameterCFGScale;
+  cfgRescaleMultiplier: ParameterCFGRescaleMultiplier;
   height: ParameterHeight;
   img2imgStrength: ParameterStrength;
->>>>>>> 693c6cf5
   infillMethod: string;
   initialImage?: { imageName: string; width: number; height: number };
   iterations: number;
@@ -177,12 +148,12 @@
         state.steps
       );
     },
-    setCfgScale: (state, action: PayloadAction<CfgScaleParam>) => {
+    setCfgScale: (state, action: PayloadAction<ParameterCFGScale>) => {
       state.cfgScale = action.payload;
     },
     setCfgRescaleMultiplier: (
       state,
-      action: PayloadAction<CfgRescaleMultiplierParam>
+      action: PayloadAction<ParameterCFGRescaleMultiplier>
     ) => {
       state.cfgRescaleMultiplier = action.payload;
     },

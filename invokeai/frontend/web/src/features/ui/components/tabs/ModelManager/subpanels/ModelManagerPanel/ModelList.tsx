import { ButtonGroup, Flex, Text } from '@chakra-ui/react';
import { EntityState } from '@reduxjs/toolkit';
import IAIButton from 'common/components/IAIButton';
import IAIInput from 'common/components/IAIInput';
import { forEach } from 'lodash-es';
import type { ChangeEvent, PropsWithChildren } from 'react';
import { useCallback, useState } from 'react';
import { useTranslation } from 'react-i18next';
import {
  MainModelConfigEntity,
  OnnxModelConfigEntity,
  useGetMainModelsQuery,
<<<<<<< HEAD
  useGetOnnxModelsQuery,
=======
  useGetLoRAModelsQuery,
  LoRAModelConfigEntity,
>>>>>>> 062a3690
} from 'services/api/endpoints/models';
import ModelListItem from './ModelListItem';
import { ALL_BASE_MODELS } from 'services/api/constants';

type ModelListProps = {
  selectedModelId: string | undefined;
  setSelectedModelId: (name: string | undefined) => void;
};

type ModelFormat = 'images' | 'checkpoint' | 'diffusers' | 'olive' | 'onnx';

type ModelType = 'main' | 'lora';

type CombinedModelFormat = ModelFormat | 'lora';

const ModelList = (props: ModelListProps) => {
  const { selectedModelId, setSelectedModelId } = props;
  const { t } = useTranslation();
  const [nameFilter, setNameFilter] = useState<string>('');
  const [modelFormatFilter, setModelFormatFilter] =
    useState<CombinedModelFormat>('images');

  const { filteredDiffusersModels } = useGetMainModelsQuery(ALL_BASE_MODELS, {
    selectFromResult: ({ data }) => ({
      filteredDiffusersModels: modelsFilter(
        data,
        'main',
        'diffusers',
        nameFilter
      ),
    }),
  });

  const { filteredCheckpointModels } = useGetMainModelsQuery(ALL_BASE_MODELS, {
    selectFromResult: ({ data }) => ({
      filteredCheckpointModels: modelsFilter(
        data,
        'main',
        'checkpoint',
        nameFilter
      ),
    }),
  });

  const { filteredLoraModels } = useGetLoRAModelsQuery(undefined, {
    selectFromResult: ({ data }) => ({
      filteredLoraModels: modelsFilter(data, 'lora', undefined, nameFilter),
    }),
  });

  const { filteredOnnxModels } = useGetOnnxModelsQuery(ALL_BASE_MODELS, {
    selectFromResult: ({ data }) => ({
      filteredOnnxModels: modelsFilter(data, 'onnx', nameFilter),
    }),
  });

  const { filteredOliveModels } = useGetOnnxModelsQuery(ALL_BASE_MODELS, {
    selectFromResult: ({ data }) => ({
      filteredOliveModels: modelsFilter(data, 'olive', nameFilter),
    }),
  });

  const handleSearchFilter = useCallback((e: ChangeEvent<HTMLInputElement>) => {
    setNameFilter(e.target.value);
  }, []);

  return (
    <Flex flexDirection="column" rowGap={4} width="50%" minWidth="50%">
      <Flex flexDirection="column" gap={4} paddingInlineEnd={4}>
        <ButtonGroup isAttached>
          <IAIButton
            onClick={() => setModelFormatFilter('images')}
            isChecked={modelFormatFilter === 'images'}
            size="sm"
          >
            {t('modelManager.allModels')}
          </IAIButton>
          <IAIButton
            size="sm"
            onClick={() => setModelFormatFilter('diffusers')}
            isChecked={modelFormatFilter === 'diffusers'}
          >
            {t('modelManager.diffusersModels')}
          </IAIButton>
          <IAIButton
            size="sm"
            onClick={() => setModelFormatFilter('onnx')}
            isChecked={modelFormatFilter === 'onnx'}
          >
            {t('modelManager.onnxModels')}
          </IAIButton>
          <IAIButton
            size="sm"
            onClick={() => setModelFormatFilter('olive')}
            isChecked={modelFormatFilter === 'olive'}
          >
            {t('modelManager.oliveModels')}
          </IAIButton>
          <IAIButton
            size="sm"
            onClick={() => setModelFormatFilter('lora')}
            isChecked={modelFormatFilter === 'lora'}
          >
            {t('modelManager.loraModels')}
          </IAIButton>
        </ButtonGroup>

        <IAIInput
          onChange={handleSearchFilter}
          label={t('modelManager.search')}
          labelPos="side"
        />

        <Flex
          flexDirection="column"
          gap={4}
          maxHeight={window.innerHeight - 280}
          overflow="scroll"
        >
          {['images', 'diffusers'].includes(modelFormatFilter) &&
            filteredDiffusersModels.length > 0 && (
              <StyledModelContainer>
                <Flex sx={{ gap: 2, flexDir: 'column' }}>
                  <Text variant="subtext" fontSize="sm">
                    Diffusers
                  </Text>
                  {filteredDiffusersModels.map((model) => (
                    <ModelListItem
                      key={model.id}
                      model={model}
                      isSelected={selectedModelId === model.id}
                      setSelectedModelId={setSelectedModelId}
                    />
                  ))}
                </Flex>
              </StyledModelContainer>
            )}
          {['images', 'checkpoint'].includes(modelFormatFilter) &&
            filteredCheckpointModels.length > 0 && (
              <StyledModelContainer>
                <Flex sx={{ gap: 2, flexDir: 'column' }}>
                  <Text variant="subtext" fontSize="sm">
                    Checkpoints
                  </Text>
                  {filteredCheckpointModels.map((model) => (
                    <ModelListItem
                      key={model.id}
                      model={model}
                      isSelected={selectedModelId === model.id}
                      setSelectedModelId={setSelectedModelId}
                    />
                  ))}
                </Flex>
              </StyledModelContainer>
            )}
<<<<<<< HEAD
          {['images', 'olive'].includes(modelFormatFilter) &&
            filteredOliveModels.length > 0 && (
              <StyledModelContainer>
                <Flex sx={{ gap: 2, flexDir: 'column' }}>
                  <Text variant="subtext" fontSize="sm">
                    Olives
                  </Text>
                  {filteredOliveModels.map((model) => (
                    <ModelListItem
                      key={model.id}
                      model={model}
                      isSelected={selectedModelId === model.id}
                      setSelectedModelId={setSelectedModelId}
                    />
                  ))}
                </Flex>
              </StyledModelContainer>
            )}
          {['images', 'onnx'].includes(modelFormatFilter) &&
            filteredOnnxModels.length > 0 && (
              <StyledModelContainer>
                <Flex sx={{ gap: 2, flexDir: 'column' }}>
                  <Text variant="subtext" fontSize="sm">
                    Onnx
                  </Text>
                  {filteredOnnxModels.map((model) => (
=======
          {['images', 'lora'].includes(modelFormatFilter) &&
            filteredLoraModels.length > 0 && (
              <StyledModelContainer>
                <Flex sx={{ gap: 2, flexDir: 'column' }}>
                  <Text variant="subtext" fontSize="sm">
                    LoRAs
                  </Text>
                  {filteredLoraModels.map((model) => (
>>>>>>> 062a3690
                    <ModelListItem
                      key={model.id}
                      model={model}
                      isSelected={selectedModelId === model.id}
                      setSelectedModelId={setSelectedModelId}
                    />
                  ))}
                </Flex>
              </StyledModelContainer>
            )}
        </Flex>
      </Flex>
    </Flex>
  );
};

export default ModelList;

<<<<<<< HEAD
const modelsFilter = (
  data:
    | EntityState<MainModelConfigEntity>
    | EntityState<OnnxModelConfigEntity>
    | undefined,
  model_format: ModelFormat,
=======
const modelsFilter = <T extends MainModelConfigEntity | LoRAModelConfigEntity>(
  data: EntityState<T> | undefined,
  model_type: ModelType,
  model_format: ModelFormat | undefined,
>>>>>>> 062a3690
  nameFilter: string
) => {
  const filteredModels: T[] = [];
  forEach(data?.entities, (model) => {
    if (!model) {
      return;
    }

    const matchesFilter = model.model_name
      .toLowerCase()
      .includes(nameFilter.toLowerCase());

    const matchesFormat =
      model_format === undefined || model.model_format === model_format;
    const matchesType = model.model_type === model_type;

    if (matchesFilter && matchesFormat && matchesType) {
      filteredModels.push(model);
    }
  });
  return filteredModels;
};

const StyledModelContainer = (props: PropsWithChildren) => {
  return (
    <Flex
      flexDirection="column"
      gap={4}
      borderRadius={4}
      p={4}
      sx={{
        bg: 'base.200',
        _dark: {
          bg: 'base.800',
        },
      }}
    >
      {props.children}
    </Flex>
  );
};<|MERGE_RESOLUTION|>--- conflicted
+++ resolved
@@ -10,12 +10,9 @@
   MainModelConfigEntity,
   OnnxModelConfigEntity,
   useGetMainModelsQuery,
-<<<<<<< HEAD
   useGetOnnxModelsQuery,
-=======
   useGetLoRAModelsQuery,
   LoRAModelConfigEntity,
->>>>>>> 062a3690
 } from 'services/api/endpoints/models';
 import ModelListItem from './ModelListItem';
 import { ALL_BASE_MODELS } from 'services/api/constants';
@@ -171,7 +168,6 @@
                 </Flex>
               </StyledModelContainer>
             )}
-<<<<<<< HEAD
           {['images', 'olive'].includes(modelFormatFilter) &&
             filteredOliveModels.length > 0 && (
               <StyledModelContainer>
@@ -198,7 +194,16 @@
                     Onnx
                   </Text>
                   {filteredOnnxModels.map((model) => (
-=======
+                    <ModelListItem
+                      key={model.id}
+                      model={model}
+                      isSelected={selectedModelId === model.id}
+                      setSelectedModelId={setSelectedModelId}
+                    />
+                  ))}
+                </Flex>
+              </StyledModelContainer>
+            )}
           {['images', 'lora'].includes(modelFormatFilter) &&
             filteredLoraModels.length > 0 && (
               <StyledModelContainer>
@@ -207,7 +212,6 @@
                     LoRAs
                   </Text>
                   {filteredLoraModels.map((model) => (
->>>>>>> 062a3690
                     <ModelListItem
                       key={model.id}
                       model={model}
@@ -226,19 +230,15 @@
 
 export default ModelList;
 
-<<<<<<< HEAD
-const modelsFilter = (
-  data:
-    | EntityState<MainModelConfigEntity>
-    | EntityState<OnnxModelConfigEntity>
-    | undefined,
-  model_format: ModelFormat,
-=======
-const modelsFilter = <T extends MainModelConfigEntity | LoRAModelConfigEntity>(
+const modelsFilter = <
+  T extends
+    | MainModelConfigEntity
+    | LoRAModelConfigEntity
+    | OnnxModelConfigEntity
+>(
   data: EntityState<T> | undefined,
   model_type: ModelType,
   model_format: ModelFormat | undefined,
->>>>>>> 062a3690
   nameFilter: string
 ) => {
   const filteredModels: T[] = [];

--- conflicted
+++ resolved
@@ -24,11 +24,10 @@
   );
 
   return (
-<<<<<<< HEAD
     <ControlNetWeightPopover>
       <IAISlider
         isDisabled={!isEnabled}
-        label="Weight"
+        label={t('controlnet.weight')}
         value={weight}
         onChange={handleWeightChanged}
         min={0}
@@ -38,19 +37,6 @@
         sliderMarks={[0, 1, 2]}
       />
     </ControlNetWeightPopover>
-=======
-    <IAISlider
-      isDisabled={!isEnabled}
-      label={t('controlnet.weight')}
-      value={weight}
-      onChange={handleWeightChanged}
-      min={0}
-      max={2}
-      step={0.01}
-      withSliderMarks
-      sliderMarks={[0, 1, 2]}
-    />
->>>>>>> ff3150a8
   );
 };
 

"""
Manage a cache of Stable Diffusion model files for fast switching.
They are moved between GPU and CPU as necessary. If CPU memory falls
below a preset minimum, the least recently used model will be
cleared and loaded from disk when next needed.
"""
from __future__ import annotations

import contextlib
import gc
import hashlib
import os
import re
import sys
import textwrap
import time
import warnings
from enum import Enum
from pathlib import Path
from shutil import move, rmtree
from typing import Any, Optional, Union

import safetensors
import safetensors.torch
import torch
import transformers
from diffusers import AutoencoderKL
from diffusers import logging as dlogging
from huggingface_hub import scan_cache_dir
from omegaconf import OmegaConf
from omegaconf.dictconfig import DictConfig
from picklescan.scanner import scan_file_path

from invokeai.backend.globals import Globals, global_cache_dir

from ..stable_diffusion import StableDiffusionGeneratorPipeline
from ..util import CPU_DEVICE, ask_user, download_with_resume


class SDLegacyType(Enum):
    V1 = 1
    V1_INPAINT = 2
    V2 = 3
    UNKNOWN = 99

DEFAULT_MAX_MODELS = 2
VAE_TO_REPO_ID = {  # hack, see note in convert_and_import()
    "vae-ft-mse-840000-ema-pruned": "stabilityai/sd-vae-ft-mse",
}

class ModelManager(object):
    def __init__(
        self,
        config: OmegaConf,
        device_type: torch.device = CPU_DEVICE,
        precision: str = "float16",
        max_loaded_models=DEFAULT_MAX_MODELS,
        sequential_offload=False,
    ):
        """
        Initialize with the path to the models.yaml config file,
        the torch device type, and precision. The optional
        min_avail_mem argument specifies how much unused system
        (CPU) memory to preserve. The cache of models in RAM will
        grow until this value is approached. Default is 2G.
        """
        # prevent nasty-looking CLIP log message
        transformers.logging.set_verbosity_error()
        self.config = config
        self.precision = precision
        self.device = torch.device(device_type)
        self.max_loaded_models = max_loaded_models
        self.models = {}
        self.stack = []  # this is an LRU FIFO
        self.current_model = None
        self.sequential_offload = sequential_offload

    def valid_model(self, model_name: str) -> bool:
        """
        Given a model name, returns True if it is a valid
        identifier.
        """
        return model_name in self.config

    def get_model(self, model_name: str):
        """
        Given a model named identified in models.yaml, return
        the model object. If in RAM will load into GPU VRAM.
        If on disk, will load from there.
        """
        if not self.valid_model(model_name):
            print(
                f'** "{model_name}" is not a known model name. Please check your models.yaml file'
            )
            return self.current_model

        if self.current_model != model_name:
            if model_name not in self.models:  # make room for a new one
                self._make_cache_room()
            self.offload_model(self.current_model)

        if model_name in self.models:
            requested_model = self.models[model_name]["model"]
            print(f">> Retrieving model {model_name} from system RAM cache")
            self.models[model_name]["model"] = self._model_from_cpu(requested_model)
            width = self.models[model_name]["width"]
            height = self.models[model_name]["height"]
            hash = self.models[model_name]["hash"]

        else:  # we're about to load a new model, so potentially offload the least recently used one
            requested_model, width, height, hash = self._load_model(model_name)
            self.models[model_name] = {
                "model": requested_model,
                "width": width,
                "height": height,
                "hash": hash,
            }

        self.current_model = model_name
        self._push_newest_model(model_name)
        return {
            "model": requested_model,
            "width": width,
            "height": height,
            "hash": hash,
        }

    def default_model(self) -> str | None:
        """
        Returns the name of the default model, or None
        if none is defined.
        """
        for model_name in self.config:
            if self.config[model_name].get("default"):
                return model_name
        return list(self.config.keys())[0]  # first one

    def set_default_model(self, model_name: str) -> None:
        """
        Set the default model. The change will not take
        effect until you call model_manager.commit()
        """
        assert model_name in self.model_names(), f"unknown model '{model_name}'"

        config = self.config
        for model in config:
            config[model].pop("default", None)
        config[model_name]["default"] = True

    def model_info(self, model_name: str) -> dict:
        """
        Given a model name returns the OmegaConf (dict-like) object describing it.
        """
        if model_name not in self.config:
            return None
        return self.config[model_name]

    def model_names(self) -> list[str]:
        """
        Return a list consisting of all the names of models defined in models.yaml
        """
        return list(self.config.keys())

    def is_legacy(self, model_name: str) -> bool:
        """
        Return true if this is a legacy (.ckpt) model
        """
        # if we are converting legacy files automatically, then
        # there are no legacy ckpts!
        if Globals.ckpt_convert:
            return False
        info = self.model_info(model_name)
        if "weights" in info and info["weights"].endswith((".ckpt", ".safetensors")):
            return True
        return False

    def list_models(self) -> dict:
        """
        Return a dict of models in the format:
        { model_name1: {'status': ('active'|'cached'|'not loaded'),
                        'description': description,
                        'format': ('ckpt'|'diffusers'|'vae'),
                       },
          model_name2: { etc }
        Please use model_manager.models() to get all the model names,
        model_manager.model_info('model-name') to get the stanza for the model
        named 'model-name', and model_manager.config to get the full OmegaConf
        object derived from models.yaml
        """
        models = {}
        for name in sorted(self.config, key=str.casefold):
            stanza = self.config[name]

            # don't include VAEs in listing (legacy style)
            if "config" in stanza and "/VAE/" in stanza["config"]:
                continue

            models[name] = dict()
            format = stanza.get("format", "ckpt")  # Determine Format

            # Common Attribs
            description = stanza.get("description", None)
            if self.current_model == name:
                status = "active"
            elif name in self.models:
                status = "cached"
            else:
                status = "not loaded"
            models[name].update(
                description=description,
                format=format,
                status=status,
            )

            # Checkpoint Config Parse
            if format == "ckpt":
                models[name].update(
                    config=str(stanza.get("config", None)),
                    weights=str(stanza.get("weights", None)),
                    vae=str(stanza.get("vae", None)),
                    width=str(stanza.get("width", 512)),
                    height=str(stanza.get("height", 512)),
                )

            # Diffusers Config Parse
            if vae := stanza.get("vae", None):
                if isinstance(vae, DictConfig):
                    vae = dict(
                        repo_id=str(vae.get("repo_id", None)),
                        path=str(vae.get("path", None)),
                        subfolder=str(vae.get("subfolder", None)),
                    )

            if format == "diffusers":
                models[name].update(
                    vae=vae,
                    repo_id=str(stanza.get("repo_id", None)),
                    path=str(stanza.get("path", None)),
                )

        return models

    def print_models(self) -> None:
        """
        Print a table of models, their descriptions, and load status
        """
        models = self.list_models()
        for name in models:
            if models[name]["format"] == "vae":
                continue
            line = f'{name:25s} {models[name]["status"]:>10s}  {models[name]["format"]:10s} {models[name]["description"]}'
            if models[name]["status"] == "active":
                line = f"\033[1m{line}\033[0m"
            print(line)

    def del_model(self, model_name: str, delete_files: bool = False) -> None:
        """
        Delete the named model.
        """
        omega = self.config
        if model_name not in omega:
            print(f"** Unknown model {model_name}")
            return
        # save these for use in deletion later
        conf = omega[model_name]
        repo_id = conf.get("repo_id", None)
        path = self._abs_path(conf.get("path", None))
        weights = self._abs_path(conf.get("weights", None))

        del omega[model_name]
        if model_name in self.stack:
            self.stack.remove(model_name)
        if delete_files:
            if weights:
                print(f"** deleting file {weights}")
                Path(weights).unlink(missing_ok=True)
            elif path:
                print(f"** deleting directory {path}")
                rmtree(path, ignore_errors=True)
            elif repo_id:
                print(f"** deleting the cached model directory for {repo_id}")
                self._delete_model_from_cache(repo_id)

    def add_model(
        self, model_name: str, model_attributes: dict, clobber: bool = False
    ) -> None:
        """
        Update the named model with a dictionary of attributes. Will fail with an
        assertion error if the name already exists. Pass clobber=True to overwrite.
        On a successful update, the config will be changed in memory and the
        method will return True. Will fail with an assertion error if provided
        attributes are incorrect or the model name is missing.
        """
        omega = self.config
        assert "format" in model_attributes, 'missing required field "format"'
        if model_attributes["format"] == "diffusers":
            assert (
                "description" in model_attributes
            ), 'required field "description" is missing'
            assert (
                "path" in model_attributes or "repo_id" in model_attributes
            ), 'model must have either the "path" or "repo_id" fields defined'
        else:
            for field in ("description", "weights", "height", "width", "config"):
                assert field in model_attributes, f"required field {field} is missing"

        assert (
            clobber or model_name not in omega
        ), f'attempt to overwrite existing model definition "{model_name}"'

        omega[model_name] = model_attributes

        if "weights" in omega[model_name]:
            omega[model_name]["weights"].replace("\\", "/")

        if clobber:
            self._invalidate_cached_model(model_name)

    def _load_model(self, model_name: str):
        """Load and initialize the model from configuration variables passed at object creation time"""
        if model_name not in self.config:
            print(
                f'"{model_name}" is not a known model name. Please check your models.yaml file'
            )
            return

        mconfig = self.config[model_name]

        # for usage statistics
        if self._has_cuda():
            torch.cuda.reset_peak_memory_stats()
            torch.cuda.empty_cache()

        tic = time.time()

        # this does the work
        model_format = mconfig.get("format", "ckpt")
        if model_format == "ckpt":
            weights = mconfig.weights
            print(f">> Loading {model_name} from {weights}")
            model, width, height, model_hash = self._load_ckpt_model(
                model_name, mconfig
            )
        elif model_format == "diffusers":
            with warnings.catch_warnings():
                warnings.simplefilter("ignore")
                model, width, height, model_hash = self._load_diffusers_model(mconfig)
        else:
            raise NotImplementedError(
                f"Unknown model format {model_name}: {model_format}"
            )
        
        # usage statistics
        toc = time.time()
        print(">> Model loaded in", "%4.2fs" % (toc - tic))
        if self._has_cuda():
            print(
                ">> Max VRAM used to load the model:",
                "%4.2fG" % (torch.cuda.max_memory_allocated() / 1e9),
                "\n>> Current VRAM usage:"
                "%4.2fG" % (torch.cuda.memory_allocated() / 1e9),
            )
        return model, width, height, model_hash

    def _load_diffusers_model(self, mconfig):
        name_or_path = self.model_name_or_path(mconfig)
        using_fp16 = self.precision == "float16"

        print(f">> Loading diffusers model from {name_or_path}")
        if using_fp16:
            print("  | Using faster float16 precision")
        else:
            print("  | Using more accurate float32 precision")

        # TODO: scan weights maybe?
        pipeline_args: dict[str, Any] = dict(
            safety_checker=None, local_files_only=not Globals.internet_available
        )
        if "vae" in mconfig and mconfig["vae"] is not None:
            if vae := self._load_vae(mconfig["vae"]):
                pipeline_args.update(vae=vae)
        if not isinstance(name_or_path, Path):
            pipeline_args.update(cache_dir=global_cache_dir("hub"))
        if using_fp16:
            pipeline_args.update(torch_dtype=torch.float16)
            fp_args_list = [{"revision": "fp16"}, {}]
        else:
            fp_args_list = [{}]

        verbosity = dlogging.get_verbosity()
        dlogging.set_verbosity_error()

        pipeline = None
        for fp_args in fp_args_list:
            try:
                pipeline = StableDiffusionGeneratorPipeline.from_pretrained(
                    name_or_path,
                    **pipeline_args,
                    **fp_args,
                )
            except OSError as e:
                if str(e).startswith("fp16 is not a valid"):
                    pass
                else:
                    print(
                        f"** An unexpected error occurred while downloading the model: {e})"
                    )
            if pipeline:
                break

        dlogging.set_verbosity(verbosity)
        assert pipeline is not None, OSError(f'"{name_or_path}" could not be loaded')

        if self.sequential_offload:
            pipeline.enable_offload_submodels(self.device)
        else:
            pipeline.to(self.device)

        model_hash = self._diffuser_sha256(name_or_path)

        # square images???
        width = pipeline.unet.config.sample_size * pipeline.vae_scale_factor
        height = width

        print(f"  | Default image dimensions = {width} x {height}")

        return pipeline, width, height, model_hash

    def _load_ckpt_model(self, model_name, mconfig):
        config = mconfig.config
        weights = mconfig.weights
        vae = mconfig.get("vae")
        width = mconfig.width
        height = mconfig.height

        if not os.path.isabs(config):
            config = os.path.join(Globals.root, config)
        if not os.path.isabs(weights):
            weights = os.path.normpath(os.path.join(Globals.root, weights))

        # Convert to diffusers and return a diffusers pipeline
        print(f">> Converting legacy checkpoint {model_name} into a diffusers model...")

        from . import load_pipeline_from_original_stable_diffusion_ckpt

        self.offload_model(self.current_model)
        if vae_config := self._choose_diffusers_vae(model_name):
            vae = self._load_vae(vae_config)
        if self._has_cuda():
            torch.cuda.empty_cache()
        pipeline = load_pipeline_from_original_stable_diffusion_ckpt(
            checkpoint_path=weights,
            original_config_file=config,
            vae=vae,
            return_generator_pipeline=True,
            precision=torch.float16 if self.precision == "float16" else torch.float32,
        )
        if self.sequential_offload:
            pipeline.enable_offload_submodels(self.device)
        else:
            pipeline.to(self.device)

        return (
            pipeline,
            width,
            height,
            "NOHASH",
        )

    def model_name_or_path(self, model_name: Union[str, DictConfig]) -> str | Path:
        if isinstance(model_name, DictConfig) or isinstance(model_name, dict):
            mconfig = model_name
        elif model_name in self.config:
            mconfig = self.config[model_name]
        else:
            raise ValueError(
                f'"{model_name}" is not a known model name. Please check your models.yaml file'
            )

        if "path" in mconfig and mconfig["path"] is not None:
            path = Path(mconfig["path"])
            if not path.is_absolute():
                path = Path(Globals.root, path).resolve()
            return path
        elif "repo_id" in mconfig:
            return mconfig["repo_id"]
        else:
            raise ValueError("Model config must specify either repo_id or path.")

    def offload_model(self, model_name: str) -> None:
        """
        Offload the indicated model to CPU. Will call
        _make_cache_room() to free space if needed.
        """
        if model_name not in self.models:
            return

        print(f">> Offloading {model_name} to CPU")
        model = self.models[model_name]["model"]
        self.models[model_name]["model"] = self._model_to_cpu(model)

        gc.collect()
        if self._has_cuda():
            torch.cuda.empty_cache()

    def scan_model(self, model_name, checkpoint):
        """
        Apply picklescanner to the indicated checkpoint and issue a warning
        and option to exit if an infected file is identified.
        """
        # scan model
        print(f">> Scanning Model: {model_name}")
        scan_result = scan_file_path(checkpoint)
        if scan_result.infected_files != 0:
            if scan_result.infected_files == 1:
                print(f"\n### Issues Found In Model: {scan_result.issues_count}")
                print(
                    "### WARNING: The model you are trying to load seems to be infected."
                )
                print("### For your safety, InvokeAI will not load this model.")
                print("### Please use checkpoints from trusted sources.")
                print("### Exiting InvokeAI")
                sys.exit()
            else:
                print(
                    "\n### WARNING: InvokeAI was unable to scan the model you are using."
                )
                model_safe_check_fail = ask_user(
                    "Do you want to to continue loading the model?", ["y", "n"]
                )
                if model_safe_check_fail.lower() != "y":
                    print("### Exiting InvokeAI")
                    sys.exit()
        else:
            print(">> Model scanned ok")

    def import_diffuser_model(
        self,
        repo_or_path: Union[str, Path],
        model_name: str = None,
        model_description: str = None,
        vae: dict = None,
        commit_to_conf: Path = None,
    ) -> bool:
        """
        Attempts to install the indicated diffuser model and returns True if successful.

        "repo_or_path" can be either a repo-id or a path-like object corresponding to the
        top of a downloaded diffusers directory.

        You can optionally provide a model name and/or description. If not provided,
        then these will be derived from the repo name. If you provide a commit_to_conf
        path to the configuration file, then the new entry will be committed to the
        models.yaml file.
        """
        model_name = model_name or Path(repo_or_path).stem
        model_description = (
            model_description or f"Imported diffusers model {model_name}"
        )
        new_config = dict(
            description=model_description,
            vae=vae,
            format="diffusers",
        )
        if isinstance(repo_or_path, Path) and repo_or_path.exists():
            new_config.update(path=str(repo_or_path))
        else:
            new_config.update(repo_id=repo_or_path)

        self.add_model(model_name, new_config, True)
        if commit_to_conf:
            self.commit(commit_to_conf)
        return model_name

    @classmethod
    def probe_model_type(self, checkpoint: dict) -> SDLegacyType:
        """
        Given a pickle or safetensors model object, probes contents
        of the object and returns an SDLegacyType indicating its
        format. Valid return values include:
        SDLegacyType.V1
        SDLegacyType.V1_INPAINT
        SDLegacyType.V2
        SDLegacyType.UNKNOWN
        """
        key_name = "model.diffusion_model.input_blocks.2.1.transformer_blocks.0.attn2.to_k.weight"
        if key_name in checkpoint and checkpoint[key_name].shape[-1] == 1024:
            return SDLegacyType.V2

        try:
            state_dict = checkpoint.get("state_dict") or checkpoint
            in_channels = state_dict[
                "model.diffusion_model.input_blocks.0.0.weight"
            ].shape[1]
            if in_channels == 9:
                return SDLegacyType.V1_INPAINT
            elif in_channels == 4:
                return SDLegacyType.V1
            else:
                return SDLegacyType.UNKNOWN
        except KeyError:
            return SDLegacyType.UNKNOWN

    def heuristic_import(
        self,
        path_url_or_repo: str,
        convert: bool = True,
        model_name: str = None,
        description: str = None,
        commit_to_conf: Path = None,
    ) -> str:
        """
        Accept a string which could be:
           - a HF diffusers repo_id
           - a URL pointing to a legacy .ckpt or .safetensors file
           - a local path pointing to a legacy .ckpt or .safetensors file
           - a local directory containing .ckpt and .safetensors files
           - a local directory containing a diffusers model

        After determining the nature of the model and downloading it
        (if necessary), the file is probed to determine the correct
        configuration file (if needed) and it is imported.

        The model_name and/or description can be provided. If not, they will
        be generated automatically.

        If convert is true, legacy models will be converted to diffusers
        before importing.

        If commit_to_conf is provided, the newly loaded model will be written
        to the `models.yaml` file at the indicated path. Otherwise, the changes
        will only remain in memory.

        The (potentially derived) name of the model is returned on success, or None
        on failure. When multiple models are added from a directory, only the last
        imported one is returned.
        """
        model_path: Path = None
        thing = path_url_or_repo  # to save typing

        print(f">> Probing {thing} for import")

        if thing.startswith(("http:", "https:", "ftp:")):
            print(f"  | {thing} appears to be a URL")
            model_path = self._resolve_path(
                thing, "models/ldm/stable-diffusion-v1"
            )  # _resolve_path does a download if needed

        elif Path(thing).is_file() and thing.endswith((".ckpt", ".safetensors")):
            if Path(thing).stem in ["model", "diffusion_pytorch_model"]:
                print(
                    f"  | {Path(thing).name} appears to be part of a diffusers model. Skipping import"
                )
                return
            else:
                print(f"  | {thing} appears to be a checkpoint file on disk")
                model_path = self._resolve_path(thing, "models/ldm/stable-diffusion-v1")

        elif Path(thing).is_dir() and Path(thing, "model_index.json").exists():
            print(f"  | {thing} appears to be a diffusers file on disk")
            model_name = self.import_diffuser_model(
                thing,
                vae=dict(repo_id="stabilityai/sd-vae-ft-mse"),
                model_name=model_name,
                description=description,
                commit_to_conf=commit_to_conf,
            )

        elif Path(thing).is_dir():
            if (Path(thing) / "model_index.json").exists():
                print(f"  | {thing} appears to be a diffusers model.")
                model_name = self.import_diffuser_model(
                    thing, commit_to_conf=commit_to_conf
                )
            else:
                print(
                    f"  |{thing} appears to be a directory. Will scan for models to import"
                )
                for m in list(Path(thing).rglob("*.ckpt")) + list(
                    Path(thing).rglob("*.safetensors")
                ):
                    if model_name := self.heuristic_import(
                        str(m), convert, commit_to_conf=commit_to_conf
                    ):
                        print(f" >> {model_name} successfully imported")
                return model_name

        elif re.match(r"^[\w.+-]+/[\w.+-]+$", thing):
            print(f"  | {thing} appears to be a HuggingFace diffusers repo_id")
            model_name = self.import_diffuser_model(
                thing, commit_to_conf=commit_to_conf
            )
            pipeline, _, _, _ = self._load_diffusers_model(self.config[model_name])
            return model_name
        else:
            print(
                f"** {thing}: Unknown thing. Please provide a URL, file path, directory or HuggingFace repo_id"
            )

        # Model_path is set in the event of a legacy checkpoint file.
        # If not set, we're all done
        if not model_path:
            return

        if model_path.stem in self.config:  # already imported
            print("  | Already imported. Skipping")
            return

        # another round of heuristics to guess the correct config file.
        checkpoint = (
            safetensors.torch.load_file(model_path)
            if model_path.suffix == ".safetensors"
            else torch.load(model_path)
        )
        model_type = self.probe_model_type(checkpoint)

        model_config_file = None
        if model_type == SDLegacyType.V1:
            print("  | SD-v1 model detected")
            model_config_file = Path(
                Globals.root, "configs/stable-diffusion/v1-inference.yaml"
            )
        elif model_type == SDLegacyType.V1_INPAINT:
            print("  | SD-v1 inpainting model detected")
            model_config_file = Path(
                Globals.root, "configs/stable-diffusion/v1-inpainting-inference.yaml"
            )
        elif model_type == SDLegacyType.V2:
            print(
                "  | SD-v2 model detected; model will be converted to diffusers format"
            )
            model_config_file = Path(
                Globals.root, "configs/stable-diffusion/v2-inference-v.yaml"
            )
            convert = True
        else:
            print(
                f"** {thing} is a legacy checkpoint file but not in a known Stable Diffusion model. Skipping import"
            )
            return

        diffuser_path = Path(
            Globals.root, "models", Globals.converted_ckpts_dir, model_path.stem
        )
        model_name = self.convert_and_import(
            model_path,
            diffusers_path=diffuser_path,
            vae=dict(repo_id="stabilityai/sd-vae-ft-mse"),
            model_name=model_name,
            model_description=description,
            original_config_file=model_config_file,
            commit_to_conf=commit_to_conf,
        )
        return model_name

    def convert_and_import(
        self,
        ckpt_path: Path,
        diffusers_path: Path,
        model_name=None,
        model_description=None,
        vae=None,
        original_config_file: Path = None,
        commit_to_conf: Path = None,
    ) -> str:
        """
        Convert a legacy ckpt weights file to diffuser model and import
        into models.yaml.
        """
        ckpt_path = self._resolve_path(ckpt_path, "models/ldm/stable-diffusion-v1")
        if original_config_file:
            original_config_file = self._resolve_path(
                original_config_file, "configs/stable-diffusion"
            )

        new_config = None

        from . import convert_ckpt_to_diffusers

        if diffusers_path.exists():
            print(
                f"ERROR: The path {str(diffusers_path)} already exists. Please move or remove it and try again."
            )
            return

        model_name = model_name or diffusers_path.name
        model_description = model_description or f"Optimized version of {model_name}"
        print(f">> Optimizing {model_name} (30-60s)")
        try:
            # By passing the specified VAE to the conversion function, the autoencoder
            # will be built into the model rather than tacked on afterward via the config file
            vae_model = self._load_vae(vae) if vae else None
            convert_ckpt_to_diffusers(
                ckpt_path,
                diffusers_path,
                extract_ema=True,
                original_config_file=original_config_file,
                vae=vae_model,
            )
            print(
                f"  | Success. Optimized model is now located at {str(diffusers_path)}"
            )
            print(f"  | Writing new config file entry for {model_name}")
            new_config = dict(
                path=str(diffusers_path),
                description=model_description,
                format="diffusers",
            )
            if model_name in self.config:
                self.del_model(model_name)
            self.add_model(model_name, new_config, True)
            if commit_to_conf:
                self.commit(commit_to_conf)
            print(">> Conversion succeeded")
        except Exception as e:
            print(f"** Conversion failed: {str(e)}")
            print(
                "** If you are trying to convert an inpainting or 2.X model, please indicate the correct config file (e.g. v1-inpainting-inference.yaml)"
            )

        return model_name

    def search_models(self, search_folder):
        print(f">> Finding Models In: {search_folder}")
        models_folder_ckpt = Path(search_folder).glob("**/*.ckpt")
        models_folder_safetensors = Path(search_folder).glob("**/*.safetensors")

        ckpt_files = [x for x in models_folder_ckpt if x.is_file()]
        safetensor_files = [x for x in models_folder_safetensors if x.is_file()]

        files = ckpt_files + safetensor_files

        found_models = []
        for file in files:
            location = str(file.resolve()).replace("\\", "/")
            if (
                "model.safetensors" not in location
                and "diffusion_pytorch_model.safetensors" not in location
            ):
                found_models.append({"name": file.stem, "location": location})

        return search_folder, found_models

    def _choose_diffusers_vae(
        self, model_name: str, vae: str = None
    ) -> Union[dict, str]:
        # In the event that the original entry is using a custom ckpt VAE, we try to
        # map that VAE onto a diffuser VAE using a hard-coded dictionary.
        # I would prefer to do this differently: We load the ckpt model into memory, swap the
        # VAE in memory, and then pass that to convert_ckpt_to_diffuser() so that the swapped
        # VAE is built into the model. However, when I tried this I got obscure key errors.
        if vae:
            return vae
        if model_name in self.config and (
            vae_ckpt_path := self.model_info(model_name).get("vae", None)
        ):
            vae_basename = Path(vae_ckpt_path).stem
            diffusers_vae = None
            if diffusers_vae := VAE_TO_REPO_ID.get(vae_basename, None):
                print(
                    f">> {vae_basename} VAE corresponds to known {diffusers_vae} diffusers version"
                )
                vae = {"repo_id": diffusers_vae}
            else:
                print(
                    f'** Custom VAE "{vae_basename}" found, but corresponding diffusers model unknown'
                )
                print(
                    '** Using "stabilityai/sd-vae-ft-mse"; If this isn\'t right, please edit the model config'
                )
                vae = {"repo_id": "stabilityai/sd-vae-ft-mse"}
        return vae

    def _make_cache_room(self) -> None:
        num_loaded_models = len(self.models)
        if num_loaded_models >= self.max_loaded_models:
            least_recent_model = self._pop_oldest_model()
            print(
                f">> Cache limit (max={self.max_loaded_models}) reached. Purging {least_recent_model}"
            )
            if least_recent_model is not None:
                del self.models[least_recent_model]
                gc.collect()

    def print_vram_usage(self) -> None:
        if self._has_cuda:
            print(
                ">> Current VRAM usage: ",
                "%4.2fG" % (torch.cuda.memory_allocated() / 1e9),
            )

    def commit(self, config_file_path: str) -> None:
        """
        Write current configuration out to the indicated file.
        """
        yaml_str = OmegaConf.to_yaml(self.config)
        if not os.path.isabs(config_file_path):
            config_file_path = os.path.normpath(
                os.path.join(Globals.root, config_file_path)
            )
        tmpfile = os.path.join(os.path.dirname(config_file_path), "new_config.tmp")
        with open(tmpfile, "w", encoding="utf-8") as outfile:
            outfile.write(self.preamble())
            outfile.write(yaml_str)
        os.replace(tmpfile, config_file_path)

    def preamble(self) -> str:
        """
        Returns the preamble for the config file.
        """
        return textwrap.dedent(
            """\
            # This file describes the alternative machine learning models
            # available to InvokeAI script.
            #
            # To add a new model, follow the examples below. Each
            # model requires a model config file, a weights file,
            # and the width and height of the images it
            # was trained on.
        """
        )

    @classmethod
    def migrate_models(cls):
        """
        Migrate the ~/invokeai/models directory from the legacy format used through 2.2.5
        to the 2.3.0 "diffusers" version. This should be a one-time operation, called at
        script startup time.
        """
        # Three transformer models to check: bert, clip and safety checker, and
        # the diffusers as well
        models_dir = Path(Globals.root, "models")
        legacy_locations = [
            Path(
                models_dir,
                "CompVis/stable-diffusion-safety-checker/models--CompVis--stable-diffusion-safety-checker"
            ),
            Path(models_dir, "bert-base-uncased/models--bert-base-uncased"),
            Path(
                models_dir,
                "openai/clip-vit-large-patch14/models--openai--clip-vit-large-patch14"
            ),
        ]
<<<<<<< HEAD
        legacy_locations.extend(list(Path(models_dir,"diffusers").glob('*')))
=======
        legacy_locations.extend(list(global_cache_dir("diffusers").glob('*')))
>>>>>>> 1b21e5df
        
        legacy_layout = False
        for model in legacy_locations:
            legacy_layout = legacy_layout or model.exists()
        if not legacy_layout:
            return

        print(
<<<<<<< HEAD
            "** Old model directory layout (< v3.0) detected. Reorganizing."
=======
            """
>> ALERT:
>> The location of your previously-installed diffusers models needs to move from
>> invokeai/models/diffusers to invokeai/models/hub due to a change introduced by
>> diffusers version 0.14. InvokeAI will now move all models from the "diffusers" directory
>> into "hub" and then remove the diffusers directory. This is a quick, safe, one-time
>> operation. However if you have customized either of these directories and need to
>> make adjustments, please press ctrl-C now to abort and relaunch InvokeAI when you are ready.
>> Otherwise press <enter> to continue."""
>>>>>>> 1b21e5df
        )
        input('continue> ')

        # transformer files get moved into the hub directory
        if cls._is_huggingface_hub_directory_present():
            hub = global_cache_dir("hub")
        else:
            hub = models_dir / "hub"

        os.makedirs(hub, exist_ok=True)
        for model in legacy_locations:
            source = models_dir / model
            dest = hub / model.stem
            if dest.exists() and not source.exists():
                continue
            print(f"** {source} => {dest}")
            if source.exists():
                if dest.is_symlink():
                    print(f"** Found symlink at {dest.name}. Not migrating.")
                elif dest.exists():
<<<<<<< HEAD
                    rmtree(source)
=======
                    if source.is_dir():
                        rmtree(source)
                    else:
                        source.unlink()
>>>>>>> 1b21e5df
                else:
                    move(source, dest)

        # now clean up by removing any empty directories
        empty = [
            root
            for root, dirs, files, in os.walk(models_dir)
            if not len(dirs) and not len(files)
        ]
        for d in empty:
            os.rmdir(d)
        print("** Migration is done. Continuing...")

    def _resolve_path(
        self, source: Union[str, Path], dest_directory: str
    ) -> Optional[Path]:
        resolved_path = None
        if str(source).startswith(("http:", "https:", "ftp:")):
            dest_directory = Path(dest_directory)
            if not dest_directory.is_absolute():
                dest_directory = Globals.root / dest_directory
            dest_directory.mkdir(parents=True, exist_ok=True)
            resolved_path = download_with_resume(str(source), dest_directory)
        else:
            if not os.path.isabs(source):
                source = os.path.join(Globals.root, source)
            resolved_path = Path(source)
        return resolved_path

    def _invalidate_cached_model(self, model_name: str) -> None:
        self.offload_model(model_name)
        if model_name in self.stack:
            self.stack.remove(model_name)
        self.models.pop(model_name, None)

    def _model_to_cpu(self, model):
        if self.device == CPU_DEVICE:
            return model

        if isinstance(model, StableDiffusionGeneratorPipeline):
            model.offload_all()
            return model

        model.cond_stage_model.device = CPU_DEVICE
        model.to(CPU_DEVICE)

        for submodel in ("first_stage_model", "cond_stage_model", "model"):
            try:
                getattr(model, submodel).to(CPU_DEVICE)
            except AttributeError:
                pass
        return model

    def _model_from_cpu(self, model):
        if self.device == CPU_DEVICE:
            return model

        if isinstance(model, StableDiffusionGeneratorPipeline):
            model.ready()
            return model

        model.to(self.device)
        model.cond_stage_model.device = self.device

        for submodel in ("first_stage_model", "cond_stage_model", "model"):
            try:
                getattr(model, submodel).to(self.device)
            except AttributeError:
                pass

        return model

    def _pop_oldest_model(self):
        """
        Remove the first element of the FIFO, which ought
        to be the least recently accessed model. Do not
        pop the last one, because it is in active use!
        """
        return self.stack.pop(0)

    def _push_newest_model(self, model_name: str) -> None:
        """
        Maintain a simple FIFO. First element is always the
        least recent, and last element is always the most recent.
        """
        with contextlib.suppress(ValueError):
            self.stack.remove(model_name)
        self.stack.append(model_name)

    def _has_cuda(self) -> bool:
        return self.device.type == "cuda"

    def _diffuser_sha256(
        self, name_or_path: Union[str, Path], chunksize=4096
    ) -> Union[str, bytes]:
        path = None
        if isinstance(name_or_path, Path):
            path = name_or_path
        else:
            owner, repo = name_or_path.split("/")
            path = Path(global_cache_dir("hub") / f"models--{owner}--{repo}")
        if not path.exists():
            return None
        hashpath = path / "checksum.sha256"
        if hashpath.exists() and path.stat().st_mtime <= hashpath.stat().st_mtime:
            with open(hashpath) as f:
                hash = f.read()
            return hash
        print("  | Calculating sha256 hash of model files")
        tic = time.time()
        sha = hashlib.sha256()
        count = 0
        for root, dirs, files in os.walk(path, followlinks=False):
            for name in files:
                count += 1
                with open(os.path.join(root, name), "rb") as f:
                    while chunk := f.read(chunksize):
                        sha.update(chunk)
        hash = sha.hexdigest()
        toc = time.time()
        print(f"  | sha256 = {hash} ({count} files hashed in", "%4.2fs)" % (toc - tic))
        with open(hashpath, "w") as f:
            f.write(hash)
        return hash

    def _cached_sha256(self, path, data) -> Union[str, bytes]:
        dirname = os.path.dirname(path)
        basename = os.path.basename(path)
        base, _ = os.path.splitext(basename)
        hashpath = os.path.join(dirname, base + ".sha256")

        if os.path.exists(hashpath) and os.path.getmtime(path) <= os.path.getmtime(
            hashpath
        ):
            with open(hashpath) as f:
                hash = f.read()
            return hash

        print("   | Calculating sha256 hash of weights file")
        tic = time.time()
        sha = hashlib.sha256()
        sha.update(data)
        hash = sha.hexdigest()
        toc = time.time()
        print(f">> sha256 = {hash}", "(%4.2fs)" % (toc - tic))

        with open(hashpath, "w") as f:
            f.write(hash)
        return hash

    def _load_vae(self, vae_config) -> AutoencoderKL:
        vae_args = {}
        try:
            name_or_path = self.model_name_or_path(vae_config)
        except Exception:
            return None
        if name_or_path is None:
            return None
        using_fp16 = self.precision == "float16"

        vae_args.update(
            cache_dir=global_cache_dir("hub"),
            local_files_only=not Globals.internet_available,
        )

        print(f"  | Loading diffusers VAE from {name_or_path}")
        if using_fp16:
            vae_args.update(torch_dtype=torch.float16)
            fp_args_list = [{"revision": "fp16"}, {}]
        else:
            print("  | Using more accurate float32 precision")
            fp_args_list = [{}]

        vae = None
        deferred_error = None

        # A VAE may be in a subfolder of a model's repository.
        if "subfolder" in vae_config:
            vae_args["subfolder"] = vae_config["subfolder"]

        for fp_args in fp_args_list:
            # At some point we might need to be able to use different classes here? But for now I think
            # all Stable Diffusion VAE are AutoencoderKL.
            try:
                vae = AutoencoderKL.from_pretrained(name_or_path, **vae_args, **fp_args)
            except OSError as e:
                if str(e).startswith("fp16 is not a valid"):
                    pass
                else:
                    deferred_error = e
            if vae:
                break

        if not vae and deferred_error:
            print(f"** Could not load VAE {name_or_path}: {str(deferred_error)}")

        return vae

    @staticmethod
    def _delete_model_from_cache(repo_id):
        cache_info = scan_cache_dir(global_cache_dir("hub"))

        # I'm sure there is a way to do this with comprehensions
        # but the code quickly became incomprehensible!
        hashes_to_delete = set()
        for repo in cache_info.repos:
            if repo.repo_id == repo_id:
                for revision in repo.revisions:
                    hashes_to_delete.add(revision.commit_hash)
        strategy = cache_info.delete_revisions(*hashes_to_delete)
        print(
            f"** deletion of this model is expected to free {strategy.expected_freed_size_str}"
        )
        strategy.execute()

    @staticmethod
    def _abs_path(path: str | Path) -> Path:
        if path is None or Path(path).is_absolute():
            return path
        return Path(Globals.root, path).resolve()

    @staticmethod
    def _is_huggingface_hub_directory_present() -> bool:
        return (
            os.getenv("HF_HOME") is not None or os.getenv("XDG_CACHE_HOME") is not None
        )<|MERGE_RESOLUTION|>--- conflicted
+++ resolved
@@ -941,11 +941,7 @@
                 "openai/clip-vit-large-patch14/models--openai--clip-vit-large-patch14"
             ),
         ]
-<<<<<<< HEAD
-        legacy_locations.extend(list(Path(models_dir,"diffusers").glob('*')))
-=======
         legacy_locations.extend(list(global_cache_dir("diffusers").glob('*')))
->>>>>>> 1b21e5df
         
         legacy_layout = False
         for model in legacy_locations:
@@ -954,9 +950,6 @@
             return
 
         print(
-<<<<<<< HEAD
-            "** Old model directory layout (< v3.0) detected. Reorganizing."
-=======
             """
 >> ALERT:
 >> The location of your previously-installed diffusers models needs to move from
@@ -966,7 +959,6 @@
 >> operation. However if you have customized either of these directories and need to
 >> make adjustments, please press ctrl-C now to abort and relaunch InvokeAI when you are ready.
 >> Otherwise press <enter> to continue."""
->>>>>>> 1b21e5df
         )
         input('continue> ')
 
@@ -987,14 +979,10 @@
                 if dest.is_symlink():
                     print(f"** Found symlink at {dest.name}. Not migrating.")
                 elif dest.exists():
-<<<<<<< HEAD
-                    rmtree(source)
-=======
                     if source.is_dir():
                         rmtree(source)
                     else:
                         source.unlink()
->>>>>>> 1b21e5df
                 else:
                     move(source, dest)
 

"""enum
Manage a cache of Stable Diffusion model files for fast switching.
They are moved between GPU and CPU as necessary. If CPU memory falls
below a preset minimum, the least recently used model will be
cleared and loaded from disk when next needed.
"""
from __future__ import annotations

import contextlib
import gc
import hashlib
import os
import re
import sys
import textwrap
import time
import warnings
from enum import Enum, auto
from pathlib import Path
from shutil import move, rmtree
from typing import Any, Optional, Union, Callable

import safetensors
import safetensors.torch
import torch
import transformers
from diffusers import (
    AutoencoderKL,
    UNet2DConditionModel,
<<<<<<< HEAD
=======
    SchedulerMixin,
>>>>>>> f6b131e7
    logging as dlogging,
)    
from huggingface_hub import scan_cache_dir
from omegaconf import OmegaConf
from omegaconf.dictconfig import DictConfig
from picklescan.scanner import scan_file_path

from invokeai.backend.globals import Globals, global_cache_dir

from transformers import (
    CLIPTextModel,
    CLIPTokenizer,
    CLIPFeatureExtractor,
)
from diffusers.pipelines.stable_diffusion.safety_checker import (
    StableDiffusionSafetyChecker,
    )
from ..stable_diffusion import (
    StableDiffusionGeneratorPipeline,
)
from ..util import CUDA_DEVICE, ask_user, download_with_resume


class SDLegacyType(Enum):
    V1 = auto()
    V1_INPAINT = auto()
    V2 = auto()
    V2_e = auto()
    V2_v = auto()
    UNKNOWN = auto()

class SDModelComponent(Enum):
    vae="vae"
    text_encoder="text_encoder"
    tokenizer="tokenizer"
    unet="unet"
    scheduler="scheduler"
    safety_checker="safety_checker"
    feature_extractor="feature_extractor"
    
DEFAULT_MAX_MODELS = 2

class ModelManager(object):
    """
    Model manager handles loading, caching, importing, deleting, converting, and editing models.
    """

    def __init__(
        self,
        config: OmegaConf | Path,
        device_type: torch.device = CUDA_DEVICE,
        precision: str = "float16",
        max_loaded_models=DEFAULT_MAX_MODELS,
        sequential_offload=False,
        embedding_path: Path = None,
    ):
        """
        Initialize with the path to the models.yaml config file or
        an initialized OmegaConf dictionary. Optional parameters
        are the torch device type, precision, max_loaded_models,
        and sequential_offload boolean. Note that the default device
        type and precision are set up for a CUDA system running at half precision.
        """
        # prevent nasty-looking CLIP log message
        transformers.logging.set_verbosity_error()
        if not isinstance(config, DictConfig):
            config = OmegaConf.load(config)
        self.config = config
        self.precision = precision
        self.device = torch.device(device_type)
        self.max_loaded_models = max_loaded_models
        self.models = {}
        self.stack = []  # this is an LRU FIFO
        self.current_model = None
        self.sequential_offload = sequential_offload
        self.embedding_path = embedding_path

    def valid_model(self, model_name: str) -> bool:
        """
        Given a model name, returns True if it is a valid
        identifier.
        """
        return model_name in self.config

    def get_model(self, model_name: str = None) -> dict:
        """Given a model named identified in models.yaml, return a dict
        containing the model object and some of its key features. If
        in RAM will load into GPU VRAM.  If on disk, will load from
        there.
        The dict has the following keys:
        'model': The StableDiffusionGeneratorPipeline object
        'model_name': The name of the model in models.yaml
        'width': The width of images trained by this model
        'height': The height of images trained by this model
        'hash': A unique hash of this model's files on disk.
        """
        if not model_name:
            return (
                self.get_model(self.current_model)
                if self.current_model
                else self.get_model(self.default_model())
            )

        if not self.valid_model(model_name):
            print(
                f'** "{model_name}" is not a known model name. Please check your models.yaml file'
            )
            return self.current_model

        if self.current_model != model_name:
            if model_name not in self.models:  # make room for a new one
                self._make_cache_room()
            self.offload_model(self.current_model)

        if model_name in self.models:
            requested_model = self.models[model_name]["model"]
            print(f">> Retrieving model {model_name} from system RAM cache")
            requested_model.ready()
            width = self.models[model_name]["width"]
            height = self.models[model_name]["height"]
            hash = self.models[model_name]["hash"]

        else:  # we're about to load a new model, so potentially offload the least recently used one
            requested_model, width, height, hash = self._load_model(model_name)
            self.models[model_name] = {
                "model_name": model_name,
                "model": requested_model,
                "width": width,
                "height": height,
                "hash": hash,
            }

        self.current_model = model_name
        self._push_newest_model(model_name)
        return {
            "model_name": model_name,
            "model": requested_model,
            "width": width,
            "height": height,
            "hash": hash,
        }

<<<<<<< HEAD
    def get_sub_model(
=======
    def get_model_vae(self, model_name: str=None)->AutoencoderKL:
        """Given a model name identified in models.yaml, load the model into
        GPU if necessary and return its assigned VAE as an
        AutoencoderKL object. If no model name is provided, return the
        vae from the model currently in the GPU.
        """
        return self._get_sub_model(model_name, SDModelComponent.vae)
                                   
    def get_model_tokenizer(self, model_name: str=None)->CLIPTokenizer:
        """Given a model name identified in models.yaml, load the model into
        GPU if necessary and return its assigned CLIPTokenizer. If no
        model name is provided, return the tokenizer from the model
        currently in the GPU.
        """
        return self._get_sub_model(model_name, SDModelComponent.tokenizer)
                                   
    def get_model_unet(self, model_name: str=None)->UNet2DConditionModel:
        """Given a model name identified in models.yaml, load the model into
        GPU if necessary and return its assigned UNet2DConditionModel. If no model
        name is provided, return the UNet from the model
        currently in the GPU.  
        """
        return self._get_sub_model(model_name, SDModelComponent.unet)

    def get_model_text_encoder(self, model_name: str=None)->CLIPTextModel:
        """Given a model name identified in models.yaml, load the model into
        GPU if necessary and return its assigned CLIPTextModel. If no
        model name is provided, return the text encoder from the model
        currently in the GPU.
        """
        return self._get_sub_model(model_name, SDModelComponent.text_encoder)

    def get_model_feature_extractor(self, model_name: str=None)->CLIPFeatureExtractor:
        """Given a model name identified in models.yaml, load the model into
        GPU if necessary and return its assigned CLIPFeatureExtractor. If no
        model name is provided, return the text encoder from the model
        currently in the GPU.
        """
        return self._get_sub_model(model_name, SDModelComponent.feature_extractor)

    def get_model_scheduler(self, model_name: str=None)->SchedulerMixin:
        """Given a model name identified in models.yaml, load the model into
        GPU if necessary and return its assigned scheduler. If no
        model name is provided, return the text encoder from the model
        currently in the GPU.
        """
        return self._get_sub_model(model_name, SDModelComponent.scheduler)
    
    def _get_sub_model(
>>>>>>> f6b131e7
            self,
            model_name: str=None,
            model_part: SDModelComponent=SDModelComponent.vae,
    ) -> Union[
        AutoencoderKL,
        CLIPTokenizer,
        CLIPFeatureExtractor,
        UNet2DConditionModel,
        CLIPTextModel,
        StableDiffusionSafetyChecker,
    ]:
<<<<<<< HEAD
        """Given a model named identified in models.yaml, and the part of the
=======
        """Given a model name identified in models.yaml, and the part of the
>>>>>>> f6b131e7
        model you wish to retrieve, return that part. Parts are in an Enum
        class named SDModelComponent, and consist of:
        SDModelComponent.vae
        SDModelComponent.text_encoder
        SDModelComponent.tokenizer
        SDModelComponent.unet
        SDModelComponent.scheduler
        SDModelComponent.safety_checker
<<<<<<< HEAD
        SDModelComponent.feature_etractor
=======
        SDModelComponent.feature_extractor
>>>>>>> f6b131e7
        """
        model_dict = self.get_model(model_name)
        model = model_dict["model"]
        return getattr(model, model_part.value)

    def default_model(self) -> str | None:
        """
        Returns the name of the default model, or None
        if none is defined.
        """
        for model_name in self.config:
            if self.config[model_name].get("default"):
                return model_name
        return list(self.config.keys())[0]  # first one

    def set_default_model(self, model_name: str) -> None:
        """
        Set the default model. The change will not take
        effect until you call model_manager.commit()
        """
        assert model_name in self.model_names(), f"unknown model '{model_name}'"

        config = self.config
        for model in config:
            config[model].pop("default", None)
        config[model_name]["default"] = True

    def model_info(self, model_name: str) -> dict:
        """
        Given a model name returns the OmegaConf (dict-like) object describing it.
        """
        if model_name not in self.config:
            return None
        return self.config[model_name]

    def model_names(self) -> list[str]:
        """
        Return a list consisting of all the names of models defined in models.yaml
        """
        return list(self.config.keys())

    def is_legacy(self, model_name: str) -> bool:
        """
        Return true if this is a legacy (.ckpt) model
        """
        # if we are converting legacy files automatically, then
        # there are no legacy ckpts!
        if Globals.ckpt_convert:
            return False
        info = self.model_info(model_name)
        if "weights" in info and info["weights"].endswith((".ckpt", ".safetensors")):
            return True
        return False

    def list_models(self) -> dict:
        """
        Return a dict of models in the format:
        { model_name1: {'status': ('active'|'cached'|'not loaded'),
                        'description': description,
                        'format': ('ckpt'|'diffusers'|'vae'),
                       },
          model_name2: { etc }
        Please use model_manager.models() to get all the model names,
        model_manager.model_info('model-name') to get the stanza for the model
        named 'model-name', and model_manager.config to get the full OmegaConf
        object derived from models.yaml
        """
        models = {}
        for name in sorted(self.config, key=str.casefold):
            stanza = self.config[name]

            # don't include VAEs in listing (legacy style)
            if "config" in stanza and "/VAE/" in stanza["config"]:
                continue

            models[name] = dict()
            format = stanza.get("format", "ckpt")  # Determine Format

            # Common Attribs
            description = stanza.get("description", None)
            if self.current_model == name:
                status = "active"
            elif name in self.models:
                status = "cached"
            else:
                status = "not loaded"
            models[name].update(
                description=description,
                format=format,
                status=status,
            )

            # Checkpoint Config Parse
            if format == "ckpt":
                models[name].update(
                    config=str(stanza.get("config", None)),
                    weights=str(stanza.get("weights", None)),
                    vae=str(stanza.get("vae", None)),
                    width=str(stanza.get("width", 512)),
                    height=str(stanza.get("height", 512)),
                )

            # Diffusers Config Parse
            if vae := stanza.get("vae", None):
                if isinstance(vae, DictConfig):
                    vae = dict(
                        repo_id=str(vae.get("repo_id", None)),
                        path=str(vae.get("path", None)),
                        subfolder=str(vae.get("subfolder", None)),
                    )

            if format == "diffusers":
                models[name].update(
                    vae=vae,
                    repo_id=str(stanza.get("repo_id", None)),
                    path=str(stanza.get("path", None)),
                )

        return models

    def print_models(self) -> None:
        """
        Print a table of models, their descriptions, and load status
        """
        models = self.list_models()
        for name in models:
            if models[name]["format"] == "vae":
                continue
            line = f'{name:25s} {models[name]["status"]:>10s}  {models[name]["format"]:10s} {models[name]["description"]}'
            if models[name]["status"] == "active":
                line = f"\033[1m{line}\033[0m"
            print(line)

    def del_model(self, model_name: str, delete_files: bool = False) -> None:
        """
        Delete the named model.
        """
        omega = self.config
        if model_name not in omega:
            print(f"** Unknown model {model_name}")
            return
        # save these for use in deletion later
        conf = omega[model_name]
        repo_id = conf.get("repo_id", None)
        path = self._abs_path(conf.get("path", None))
        weights = self._abs_path(conf.get("weights", None))

        del omega[model_name]
        if model_name in self.stack:
            self.stack.remove(model_name)
        if delete_files:
            if weights:
                print(f"** Deleting file {weights}")
                Path(weights).unlink(missing_ok=True)
            elif path:
                print(f"** Deleting directory {path}")
                rmtree(path, ignore_errors=True)
            elif repo_id:
                print(f"** Deleting the cached model directory for {repo_id}")
                self._delete_model_from_cache(repo_id)

    def add_model(
        self, model_name: str, model_attributes: dict, clobber: bool = False
    ) -> None:
        """
        Update the named model with a dictionary of attributes. Will fail with an
        assertion error if the name already exists. Pass clobber=True to overwrite.
        On a successful update, the config will be changed in memory and the
        method will return True. Will fail with an assertion error if provided
        attributes are incorrect or the model name is missing.
        """
        omega = self.config
        assert "format" in model_attributes, 'missing required field "format"'
        if model_attributes["format"] == "diffusers":
            assert (
                "description" in model_attributes
            ), 'required field "description" is missing'
            assert (
                "path" in model_attributes or "repo_id" in model_attributes
            ), 'model must have either the "path" or "repo_id" fields defined'
        else:
            for field in ("description", "weights", "height", "width", "config"):
                assert field in model_attributes, f"required field {field} is missing"

        assert (
            clobber or model_name not in omega
        ), f'attempt to overwrite existing model definition "{model_name}"'

        omega[model_name] = model_attributes

        if "weights" in omega[model_name]:
            omega[model_name]["weights"].replace("\\", "/")

        if clobber:
            self._invalidate_cached_model(model_name)

    def _load_model(self, model_name: str):
        """Load and initialize the model from configuration variables passed at object creation time"""
        if model_name not in self.config:
            print(
                f'"{model_name}" is not a known model name. Please check your models.yaml file'
            )
            return

        mconfig = self.config[model_name]

        # for usage statistics
        if self._has_cuda():
            torch.cuda.reset_peak_memory_stats()
            torch.cuda.empty_cache()

        tic = time.time()

        # this does the work
        model_format = mconfig.get("format", "ckpt")
        if model_format == "ckpt":
            weights = mconfig.weights
            print(f">> Loading {model_name} from {weights}")
            model, width, height, model_hash = self._load_ckpt_model(
                model_name, mconfig
            )
        elif model_format == "diffusers":
            with warnings.catch_warnings():
                warnings.simplefilter("ignore")
                model, width, height, model_hash = self._load_diffusers_model(mconfig)
        else:
            raise NotImplementedError(
                f"Unknown model format {model_name}: {model_format}"
            )
        self._add_embeddings_to_model(model)

        # usage statistics
        toc = time.time()
        print(">> Model loaded in", "%4.2fs" % (toc - tic))
        if self._has_cuda():
            print(
                ">> Max VRAM used to load the model:",
                "%4.2fG" % (torch.cuda.max_memory_allocated() / 1e9),
                "\n>> Current VRAM usage:"
                "%4.2fG" % (torch.cuda.memory_allocated() / 1e9),
            )
        return model, width, height, model_hash

    def _load_diffusers_model(self, mconfig):
        name_or_path = self.model_name_or_path(mconfig)
        using_fp16 = self.precision == "float16"

        print(f">> Loading diffusers model from {name_or_path}")
        if using_fp16:
            print("   | Using faster float16 precision")
        else:
            print("   | Using more accurate float32 precision")

        # TODO: scan weights maybe?
        pipeline_args: dict[str, Any] = dict(
            safety_checker=None, local_files_only=not Globals.internet_available
        )
        if "vae" in mconfig and mconfig["vae"] is not None:
            if vae := self._load_vae(mconfig["vae"]):
                pipeline_args.update(vae=vae)
        if not isinstance(name_or_path, Path):
            pipeline_args.update(cache_dir=global_cache_dir("hub"))
        if using_fp16:
            pipeline_args.update(torch_dtype=torch.float16)
            fp_args_list = [{"revision": "fp16"}, {}]
        else:
            fp_args_list = [{}]

        verbosity = dlogging.get_verbosity()
        dlogging.set_verbosity_error()

        pipeline = None
        for fp_args in fp_args_list:
            try:
                pipeline = StableDiffusionGeneratorPipeline.from_pretrained(
                    name_or_path,
                    **pipeline_args,
                    **fp_args,
                )
            except OSError as e:
                if str(e).startswith("fp16 is not a valid"):
                    pass
                else:
                    print(
                        f"** An unexpected error occurred while downloading the model: {e})"
                    )
            if pipeline:
                break

        dlogging.set_verbosity(verbosity)
        assert pipeline is not None, OSError(f'"{name_or_path}" could not be loaded')

        if self.sequential_offload:
            pipeline.enable_offload_submodels(self.device)
        else:
            pipeline.to(self.device)

        model_hash = self._diffuser_sha256(name_or_path)

        # square images???
        width = pipeline.unet.config.sample_size * pipeline.vae_scale_factor
        height = width
        print(f"   | Default image dimensions = {width} x {height}")

        return pipeline, width, height, model_hash

    def _load_ckpt_model(self, model_name, mconfig):
        config = mconfig.config
        weights = mconfig.weights
        vae = mconfig.get("vae")
        width = mconfig.width
        height = mconfig.height

        if not os.path.isabs(config):
            config = os.path.join(Globals.root, config)
        if not os.path.isabs(weights):
            weights = os.path.normpath(os.path.join(Globals.root, weights))

        # Convert to diffusers and return a diffusers pipeline
        print(f">> Converting legacy checkpoint {model_name} into a diffusers model...")

        from . import load_pipeline_from_original_stable_diffusion_ckpt

        try:
            if self.list_models()[self.current_model]["status"] == "active":
                self.offload_model(self.current_model)
        except Exception as e:
            pass

        vae_path = None
        if vae:
            vae_path = (
                vae
                if os.path.isabs(vae)
                else os.path.normpath(os.path.join(Globals.root, vae))
            )
        if self._has_cuda():
            torch.cuda.empty_cache()
        pipeline = load_pipeline_from_original_stable_diffusion_ckpt(
            checkpoint_path=weights,
            original_config_file=config,
            vae_path=vae_path,
            return_generator_pipeline=True,
            precision=torch.float16 if self.precision == "float16" else torch.float32,
        )
        if self.sequential_offload:
            pipeline.enable_offload_submodels(self.device)
        else:
            pipeline.to(self.device)
        return (
            pipeline,
            width,
            height,
            "NOHASH",
        )

    def model_name_or_path(self, model_name: Union[str, DictConfig]) -> str | Path:
        if isinstance(model_name, DictConfig) or isinstance(model_name, dict):
            mconfig = model_name
        elif model_name in self.config:
            mconfig = self.config[model_name]
        else:
            raise ValueError(
                f'"{model_name}" is not a known model name. Please check your models.yaml file'
            )

        if "path" in mconfig and mconfig["path"] is not None:
            path = Path(mconfig["path"])
            if not path.is_absolute():
                path = Path(Globals.root, path).resolve()
            return path
        elif "repo_id" in mconfig:
            return mconfig["repo_id"]
        else:
            raise ValueError("Model config must specify either repo_id or path.")

    def offload_model(self, model_name: str) -> None:
        """
        Offload the indicated model to CPU. Will call
        _make_cache_room() to free space if needed.
        """
        if model_name not in self.models:
            return

        print(f">> Offloading {model_name} to CPU")
        model = self.models[model_name]["model"]
        model.offload_all()
        self.current_model = None

        gc.collect()
        if self._has_cuda():
            torch.cuda.empty_cache()

    @classmethod
    def scan_model(self, model_name, checkpoint):
        """
        Apply picklescanner to the indicated checkpoint and issue a warning
        and option to exit if an infected file is identified.
        """
        # scan model
        print(f"   | Scanning Model: {model_name}")
        scan_result = scan_file_path(checkpoint)
        if scan_result.infected_files != 0:
            if scan_result.infected_files == 1:
                print(f"\n### Issues Found In Model: {scan_result.issues_count}")
                print(
                    "### WARNING: The model you are trying to load seems to be infected."
                )
                print("### For your safety, InvokeAI will not load this model.")
                print("### Please use checkpoints from trusted sources.")
                print("### Exiting InvokeAI")
                sys.exit()
            else:
                print(
                    "\n### WARNING: InvokeAI was unable to scan the model you are using."
                )
                model_safe_check_fail = ask_user(
                    "Do you want to to continue loading the model?", ["y", "n"]
                )
                if model_safe_check_fail.lower() != "y":
                    print("### Exiting InvokeAI")
                    sys.exit()
        else:
            print("   | Model scanned ok")

    def import_diffuser_model(
        self,
        repo_or_path: Union[str, Path],
        model_name: str = None,
        description: str = None,
        vae: dict = None,
        commit_to_conf: Path = None,
    ) -> bool:
        """
        Attempts to install the indicated diffuser model and returns True if successful.

        "repo_or_path" can be either a repo-id or a path-like object corresponding to the
        top of a downloaded diffusers directory.

        You can optionally provide a model name and/or description. If not provided,
        then these will be derived from the repo name. If you provide a commit_to_conf
        path to the configuration file, then the new entry will be committed to the
        models.yaml file.
        """
        model_name = model_name or Path(repo_or_path).stem
        model_description = description or f"Imported diffusers model {model_name}"
        new_config = dict(
            description=model_description,
            vae=vae,
            format="diffusers",
        )
        if isinstance(repo_or_path, Path) and repo_or_path.exists():
            new_config.update(path=str(repo_or_path))
        else:
            new_config.update(repo_id=repo_or_path)

        self.add_model(model_name, new_config, True)
        if commit_to_conf:
            self.commit(commit_to_conf)
        return model_name

    @classmethod
    def probe_model_type(self, checkpoint: dict) -> SDLegacyType:
        """
        Given a pickle or safetensors model object, probes contents
        of the object and returns an SDLegacyType indicating its
        format. Valid return values include:
        SDLegacyType.V1
        SDLegacyType.V1_INPAINT
        SDLegacyType.V2     (V2 prediction type unknown)
        SDLegacyType.V2_e   (V2 using 'epsilon' prediction type)
        SDLegacyType.V2_v   (V2 using 'v_prediction' prediction type)
        SDLegacyType.UNKNOWN
        """
        global_step = checkpoint.get("global_step")
        state_dict = checkpoint.get("state_dict") or checkpoint

        try:
            key_name = "model.diffusion_model.input_blocks.2.1.transformer_blocks.0.attn2.to_k.weight"
            if key_name in state_dict and state_dict[key_name].shape[-1] == 1024:
                if global_step == 220000:
                    return SDLegacyType.V2_e
                elif global_step == 110000:
                    return SDLegacyType.V2_v
                else:
                    return SDLegacyType.V2
            # otherwise we assume a V1 file
            in_channels = state_dict[
                "model.diffusion_model.input_blocks.0.0.weight"
            ].shape[1]
            if in_channels == 9:
                return SDLegacyType.V1_INPAINT
            elif in_channels == 4:
                return SDLegacyType.V1
            else:
                return SDLegacyType.UNKNOWN
        except KeyError:
            return SDLegacyType.UNKNOWN

    def heuristic_import(
        self,
        path_url_or_repo: str,
        model_name: str = None,
        description: str = None,
        model_config_file: Path = None,
        commit_to_conf: Path = None,
        config_file_callback: Callable[[Path], Path] = None,
    ) -> str:
        """Accept a string which could be:
           - a HF diffusers repo_id
           - a URL pointing to a legacy .ckpt or .safetensors file
           - a local path pointing to a legacy .ckpt or .safetensors file
           - a local directory containing .ckpt and .safetensors files
           - a local directory containing a diffusers model

        After determining the nature of the model and downloading it
        (if necessary), the file is probed to determine the correct
        configuration file (if needed) and it is imported.

        The model_name and/or description can be provided. If not, they will
        be generated automatically.

        If commit_to_conf is provided, the newly loaded model will be written
        to the `models.yaml` file at the indicated path. Otherwise, the changes
        will only remain in memory.

        The routine will do its best to figure out the config file
        needed to convert legacy checkpoint file, but if it can't it
        will call the config_file_callback routine, if provided. The
        callback accepts a single argument, the Path to the checkpoint
        file, and returns a Path to the config file to use.

        The (potentially derived) name of the model is returned on
        success, or None on failure. When multiple models are added
        from a directory, only the last imported one is returned.

        """
        model_path: Path = None
        thing = path_url_or_repo  # to save typing

        print(f">> Probing {thing} for import")

        if thing.startswith(("http:", "https:", "ftp:")):
            print(f"   | {thing} appears to be a URL")
            model_path = self._resolve_path(
                thing, "models/ldm/stable-diffusion-v1"
            )  # _resolve_path does a download if needed

        elif Path(thing).is_file() and thing.endswith((".ckpt", ".safetensors")):
            if Path(thing).stem in ["model", "diffusion_pytorch_model"]:
                print(
                    f"   | {Path(thing).name} appears to be part of a diffusers model. Skipping import"
                )
                return
            else:
                print(f"   | {thing} appears to be a checkpoint file on disk")
                model_path = self._resolve_path(thing, "models/ldm/stable-diffusion-v1")

        elif Path(thing).is_dir() and Path(thing, "model_index.json").exists():
            print(f"   | {thing} appears to be a diffusers file on disk")
            model_name = self.import_diffuser_model(
                thing,
                vae=dict(repo_id="stabilityai/sd-vae-ft-mse"),
                model_name=model_name,
                description=description,
                commit_to_conf=commit_to_conf,
            )

        elif Path(thing).is_dir():
            if (Path(thing) / "model_index.json").exists():
                print(f"   | {thing} appears to be a diffusers model.")
                model_name = self.import_diffuser_model(
                    thing, commit_to_conf=commit_to_conf
                )
            else:
                print(
                    f"   |{thing} appears to be a directory. Will scan for models to import"
                )
                for m in list(Path(thing).rglob("*.ckpt")) + list(
                    Path(thing).rglob("*.safetensors")
                ):
                    if model_name := self.heuristic_import(
                        str(m), commit_to_conf=commit_to_conf
                    ):
                        print(f" >> {model_name} successfully imported")
                return model_name

        elif re.match(r"^[\w.+-]+/[\w.+-]+$", thing):
            print(f"   | {thing} appears to be a HuggingFace diffusers repo_id")
            model_name = self.import_diffuser_model(
                thing, commit_to_conf=commit_to_conf
            )
            pipeline, _, _, _ = self._load_diffusers_model(self.config[model_name])
            return model_name
        else:
            print(
                f"** {thing}: Unknown thing. Please provide a URL, file path, directory or HuggingFace repo_id"
            )

        # Model_path is set in the event of a legacy checkpoint file.
        # If not set, we're all done
        if not model_path:
            return

        if model_path.stem in self.config:  # already imported
            print("   | Already imported. Skipping")
            return model_path.stem

        # another round of heuristics to guess the correct config file.
        checkpoint = None
        if model_path.suffix in [".ckpt", ".pt"]:
            self.scan_model(model_path, model_path)
            checkpoint = torch.load(model_path)
        else:
            checkpoint = safetensors.torch.load_file(model_path)

        # additional probing needed if no config file provided
        if model_config_file is None:
            # look for a like-named .yaml file in same directory
            if model_path.with_suffix(".yaml").exists():
                model_config_file = model_path.with_suffix(".yaml")
                print(f"   | Using config file {model_config_file.name}")

            else:
                model_type = self.probe_model_type(checkpoint)
                if model_type == SDLegacyType.V1:
                    print("   | SD-v1 model detected")
                    model_config_file = Path(
                        Globals.root, "configs/stable-diffusion/v1-inference.yaml"
                    )
                elif model_type == SDLegacyType.V1_INPAINT:
                    print("   | SD-v1 inpainting model detected")
                    model_config_file = Path(
                        Globals.root,
                        "configs/stable-diffusion/v1-inpainting-inference.yaml",
                    )
                elif model_type == SDLegacyType.V2_v:
                    print("   | SD-v2-v model detected")
                    model_config_file = Path(
                        Globals.root, "configs/stable-diffusion/v2-inference-v.yaml"
                    )
                elif model_type == SDLegacyType.V2_e:
                    print("   | SD-v2-e model detected")
                    model_config_file = Path(
                        Globals.root, "configs/stable-diffusion/v2-inference.yaml"
                    )
                elif model_type == SDLegacyType.V2:
                    print(
                        f"** {thing} is a V2 checkpoint file, but its parameterization cannot be determined. Please provide configuration file path."
                    )
                    return
                else:
                    print(
                        f"** {thing} is a legacy checkpoint file but not a known Stable Diffusion model. Please provide configuration file path."
                    )
                    return

        if not model_config_file and config_file_callback:
            model_config_file = config_file_callback(model_path)

        # despite our best efforts, we could not find a model config file, so give up
        if not model_config_file:
            return

        # look for a custom vae, a like-named file ending with .vae in the same directory
        vae_path = None
        for suffix in ["pt", "ckpt", "safetensors"]:
            if (model_path.with_suffix(f".vae.{suffix}")).exists():
                vae_path = model_path.with_suffix(f".vae.{suffix}")
                print(f"   | Using VAE file {vae_path.name}")
        vae = None if vae_path else dict(repo_id="stabilityai/sd-vae-ft-mse")

        diffuser_path = Path(
            Globals.root, "models", Globals.converted_ckpts_dir, model_path.stem
        )
        model_name = self.convert_and_import(
            model_path,
            diffusers_path=diffuser_path,
            vae=vae,
            vae_path=str(vae_path),
            model_name=model_name,
            model_description=description,
            original_config_file=model_config_file,
            commit_to_conf=commit_to_conf,
            scan_needed=False,
        )
        return model_name

    def convert_and_import(
        self,
        ckpt_path: Path,
        diffusers_path: Path,
        model_name=None,
        model_description=None,
        vae: dict = None,
        vae_path: Path = None,
        original_config_file: Path = None,
        commit_to_conf: Path = None,
        scan_needed: bool = True,
    ) -> str:
        """
        Convert a legacy ckpt weights file to diffuser model and import
        into models.yaml.
        """
        ckpt_path = self._resolve_path(ckpt_path, "models/ldm/stable-diffusion-v1")
        if original_config_file:
            original_config_file = self._resolve_path(
                original_config_file, "configs/stable-diffusion"
            )

        new_config = None

        from . import convert_ckpt_to_diffusers

        if diffusers_path.exists():
            print(
                f"ERROR: The path {str(diffusers_path)} already exists. Please move or remove it and try again."
            )
            return

        model_name = model_name or diffusers_path.name
        model_description = model_description or f"Converted version of {model_name}"
        print(f"   | Converting {model_name} to diffusers (30-60s)")
        try:
            # By passing the specified VAE to the conversion function, the autoencoder
            # will be built into the model rather than tacked on afterward via the config file
            vae_model = None
            if vae:
                vae_model = self._load_vae(vae)
                vae_path = None
            convert_ckpt_to_diffusers(
                ckpt_path,
                diffusers_path,
                extract_ema=True,
                original_config_file=original_config_file,
                vae=vae_model,
                vae_path=vae_path,
                scan_needed=scan_needed,
            )
            print(
                f"   | Success. Converted model is now located at {str(diffusers_path)}"
            )
            print(f"   | Writing new config file entry for {model_name}")
            new_config = dict(
                path=str(diffusers_path),
                description=model_description,
                format="diffusers",
            )
            if model_name in self.config:
                self.del_model(model_name)
            self.add_model(model_name, new_config, True)
            if commit_to_conf:
                self.commit(commit_to_conf)
            print("   | Conversion succeeded")
        except Exception as e:
            print(f"** Conversion failed: {str(e)}")
            print(
                "** If you are trying to convert an inpainting or 2.X model, please indicate the correct config file (e.g. v1-inpainting-inference.yaml)"
            )

        return model_name

    def search_models(self, search_folder):
        print(f">> Finding Models In: {search_folder}")
        models_folder_ckpt = Path(search_folder).glob("**/*.ckpt")
        models_folder_safetensors = Path(search_folder).glob("**/*.safetensors")

        ckpt_files = [x for x in models_folder_ckpt if x.is_file()]
        safetensor_files = [x for x in models_folder_safetensors if x.is_file()]

        files = ckpt_files + safetensor_files

        found_models = []
        for file in files:
            location = str(file.resolve()).replace("\\", "/")
            if (
                "model.safetensors" not in location
                and "diffusion_pytorch_model.safetensors" not in location
            ):
                found_models.append({"name": file.stem, "location": location})

        return search_folder, found_models

    def _make_cache_room(self) -> None:
        num_loaded_models = len(self.models)
        if num_loaded_models >= self.max_loaded_models:
            least_recent_model = self._pop_oldest_model()
            print(
                f">> Cache limit (max={self.max_loaded_models}) reached. Purging {least_recent_model}"
            )
            if least_recent_model is not None:
                del self.models[least_recent_model]
                gc.collect()

    def print_vram_usage(self) -> None:
        if self._has_cuda:
            print(
                ">> Current VRAM usage: ",
                "%4.2fG" % (torch.cuda.memory_allocated() / 1e9),
            )

    def commit(self, config_file_path: str) -> None:
        """
        Write current configuration out to the indicated file.
        """
        yaml_str = OmegaConf.to_yaml(self.config)
        if not os.path.isabs(config_file_path):
            config_file_path = os.path.normpath(
                os.path.join(Globals.root, config_file_path)
            )
        tmpfile = os.path.join(os.path.dirname(config_file_path), "new_config.tmp")
        with open(tmpfile, "w", encoding="utf-8") as outfile:
            outfile.write(self.preamble())
            outfile.write(yaml_str)
        os.replace(tmpfile, config_file_path)

    def preamble(self) -> str:
        """
        Returns the preamble for the config file.
        """
        return textwrap.dedent(
            """\
            # This file describes the alternative machine learning models
            # available to InvokeAI script.
            #
            # To add a new model, follow the examples below. Each
            # model requires a model config file, a weights file,
            # and the width and height of the images it
            # was trained on.
        """
        )

    @classmethod
    def migrate_models(cls):
        """
        Migrate the ~/invokeai/models directory from the legacy format used through 2.2.5
        to the 2.3.0 "diffusers" version. This should be a one-time operation, called at
        script startup time.
        """
        # Three transformer models to check: bert, clip and safety checker, and
        # the diffusers as well
        models_dir = Path(Globals.root, "models")
        legacy_locations = [
            Path(
                models_dir,
                "CompVis/stable-diffusion-safety-checker/models--CompVis--stable-diffusion-safety-checker",
            ),
            Path(models_dir, "bert-base-uncased/models--bert-base-uncased"),
            Path(
                models_dir,
                "openai/clip-vit-large-patch14/models--openai--clip-vit-large-patch14",
            ),
        ]
        legacy_locations.extend(list(global_cache_dir("diffusers").glob("*")))

        legacy_layout = False
        for model in legacy_locations:
            legacy_layout = legacy_layout or model.exists()
        if not legacy_layout:
            return

        print(
            """
>> ALERT:
>> The location of your previously-installed diffusers models needs to move from
>> invokeai/models/diffusers to invokeai/models/hub due to a change introduced by
>> diffusers version 0.14. InvokeAI will now move all models from the "diffusers" directory
>> into "hub" and then remove the diffusers directory. This is a quick, safe, one-time
>> operation. However if you have customized either of these directories and need to
>> make adjustments, please press ctrl-C now to abort and relaunch InvokeAI when you are ready.
>> Otherwise press <enter> to continue."""
        )
        input("continue> ")

        # transformer files get moved into the hub directory
        if cls._is_huggingface_hub_directory_present():
            hub = global_cache_dir("hub")
        else:
            hub = models_dir / "hub"

        os.makedirs(hub, exist_ok=True)
        for model in legacy_locations:
            source = models_dir / model
            dest = hub / model.stem
            if dest.exists() and not source.exists():
                continue
            print(f"** {source} => {dest}")
            if source.exists():
                if dest.is_symlink():
                    print(f"** Found symlink at {dest.name}. Not migrating.")
                elif dest.exists():
                    if source.is_dir():
                        rmtree(source)
                    else:
                        source.unlink()
                else:
                    move(source, dest)

        # now clean up by removing any empty directories
        empty = [
            root
            for root, dirs, files, in os.walk(models_dir)
            if not len(dirs) and not len(files)
        ]
        for d in empty:
            os.rmdir(d)
        print("** Migration is done. Continuing...")

    def _resolve_path(
        self, source: Union[str, Path], dest_directory: str
    ) -> Optional[Path]:
        resolved_path = None
        if str(source).startswith(("http:", "https:", "ftp:")):
            dest_directory = Path(dest_directory)
            if not dest_directory.is_absolute():
                dest_directory = Globals.root / dest_directory
            dest_directory.mkdir(parents=True, exist_ok=True)
            resolved_path = download_with_resume(str(source), dest_directory)
        else:
            if not os.path.isabs(source):
                source = os.path.join(Globals.root, source)
            resolved_path = Path(source)
        return resolved_path

    def _invalidate_cached_model(self, model_name: str) -> None:
        self.offload_model(model_name)
        if model_name in self.stack:
            self.stack.remove(model_name)
        self.models.pop(model_name, None)

    def _pop_oldest_model(self):
        """
        Remove the first element of the FIFO, which ought
        to be the least recently accessed model. Do not
        pop the last one, because it is in active use!
        """
        return self.stack.pop(0)

    def _push_newest_model(self, model_name: str) -> None:
        """
        Maintain a simple FIFO. First element is always the
        least recent, and last element is always the most recent.
        """
        with contextlib.suppress(ValueError):
            self.stack.remove(model_name)
        self.stack.append(model_name)

    def _add_embeddings_to_model(self, model: StableDiffusionGeneratorPipeline):
        if self.embedding_path is not None:
            print(f">> Loading embeddings from {self.embedding_path}")
            for root, _, files in os.walk(self.embedding_path):
                for name in files:
                    ti_path = os.path.join(root, name)
                    model.textual_inversion_manager.load_textual_inversion(
                        ti_path, defer_injecting_tokens=True
                    )
            print(
                f'>> Textual inversion triggers: {", ".join(sorted(model.textual_inversion_manager.get_all_trigger_strings()))}'
            )

    def _has_cuda(self) -> bool:
        return self.device.type == "cuda"

    def _diffuser_sha256(
        self, name_or_path: Union[str, Path], chunksize=4096
    ) -> Union[str, bytes]:
        path = None
        if isinstance(name_or_path, Path):
            path = name_or_path
        else:
            owner, repo = name_or_path.split("/")
            path = Path(global_cache_dir("hub") / f"models--{owner}--{repo}")
        if not path.exists():
            return None
        hashpath = path / "checksum.sha256"
        if hashpath.exists() and path.stat().st_mtime <= hashpath.stat().st_mtime:
            with open(hashpath) as f:
                hash = f.read()
            return hash
        print("   | Calculating sha256 hash of model files")
        tic = time.time()
        sha = hashlib.sha256()
        count = 0
        for root, dirs, files in os.walk(path, followlinks=False):
            for name in files:
                count += 1
                with open(os.path.join(root, name), "rb") as f:
                    while chunk := f.read(chunksize):
                        sha.update(chunk)
        hash = sha.hexdigest()
        toc = time.time()
        print(f"   | sha256 = {hash} ({count} files hashed in", "%4.2fs)" % (toc - tic))
        with open(hashpath, "w") as f:
            f.write(hash)
        return hash

    def _cached_sha256(self, path, data) -> Union[str, bytes]:
        dirname = os.path.dirname(path)
        basename = os.path.basename(path)
        base, _ = os.path.splitext(basename)
        hashpath = os.path.join(dirname, base + ".sha256")

        if os.path.exists(hashpath) and os.path.getmtime(path) <= os.path.getmtime(
            hashpath
        ):
            with open(hashpath) as f:
                hash = f.read()
            return hash

        print("   | Calculating sha256 hash of weights file")
        tic = time.time()
        sha = hashlib.sha256()
        sha.update(data)
        hash = sha.hexdigest()
        toc = time.time()
        print(f">> sha256 = {hash}", "(%4.2fs)" % (toc - tic))

        with open(hashpath, "w") as f:
            f.write(hash)
        return hash

    def _load_vae(self, vae_config) -> AutoencoderKL:
        vae_args = {}
        try:
            name_or_path = self.model_name_or_path(vae_config)
        except Exception:
            return None
        if name_or_path is None:
            return None
        using_fp16 = self.precision == "float16"

        vae_args.update(
            cache_dir=global_cache_dir("hub"),
            local_files_only=not Globals.internet_available,
        )

        print(f"   | Loading diffusers VAE from {name_or_path}")
        if using_fp16:
            vae_args.update(torch_dtype=torch.float16)
            fp_args_list = [{"revision": "fp16"}, {}]
        else:
            print("   | Using more accurate float32 precision")
            fp_args_list = [{}]

        vae = None
        deferred_error = None

        # A VAE may be in a subfolder of a model's repository.
        if "subfolder" in vae_config:
            vae_args["subfolder"] = vae_config["subfolder"]

        for fp_args in fp_args_list:
            # At some point we might need to be able to use different classes here? But for now I think
            # all Stable Diffusion VAE are AutoencoderKL.
            try:
                vae = AutoencoderKL.from_pretrained(name_or_path, **vae_args, **fp_args)
            except OSError as e:
                if str(e).startswith("fp16 is not a valid"):
                    pass
                else:
                    deferred_error = e
            if vae:
                break

        if not vae and deferred_error:
            print(f"** Could not load VAE {name_or_path}: {str(deferred_error)}")

        return vae

    @staticmethod
    def _delete_model_from_cache(repo_id):
        cache_info = scan_cache_dir(global_cache_dir("hub"))

        # I'm sure there is a way to do this with comprehensions
        # but the code quickly became incomprehensible!
        hashes_to_delete = set()
        for repo in cache_info.repos:
            if repo.repo_id == repo_id:
                for revision in repo.revisions:
                    hashes_to_delete.add(revision.commit_hash)
        strategy = cache_info.delete_revisions(*hashes_to_delete)
        print(
            f"** Deletion of this model is expected to free {strategy.expected_freed_size_str}"
        )
        strategy.execute()

    @staticmethod
    def _abs_path(path: str | Path) -> Path:
        if path is None or Path(path).is_absolute():
            return path
        return Path(Globals.root, path).resolve()

    @staticmethod
    def _is_huggingface_hub_directory_present() -> bool:
        return (
            os.getenv("HF_HOME") is not None or os.getenv("XDG_CACHE_HOME") is not None
        )<|MERGE_RESOLUTION|>--- conflicted
+++ resolved
@@ -27,10 +27,7 @@
 from diffusers import (
     AutoencoderKL,
     UNet2DConditionModel,
-<<<<<<< HEAD
-=======
     SchedulerMixin,
->>>>>>> f6b131e7
     logging as dlogging,
 )    
 from huggingface_hub import scan_cache_dir
@@ -173,9 +170,6 @@
             "hash": hash,
         }
 
-<<<<<<< HEAD
-    def get_sub_model(
-=======
     def get_model_vae(self, model_name: str=None)->AutoencoderKL:
         """Given a model name identified in models.yaml, load the model into
         GPU if necessary and return its assigned VAE as an
@@ -225,7 +219,6 @@
         return self._get_sub_model(model_name, SDModelComponent.scheduler)
     
     def _get_sub_model(
->>>>>>> f6b131e7
             self,
             model_name: str=None,
             model_part: SDModelComponent=SDModelComponent.vae,
@@ -237,11 +230,7 @@
         CLIPTextModel,
         StableDiffusionSafetyChecker,
     ]:
-<<<<<<< HEAD
-        """Given a model named identified in models.yaml, and the part of the
-=======
         """Given a model name identified in models.yaml, and the part of the
->>>>>>> f6b131e7
         model you wish to retrieve, return that part. Parts are in an Enum
         class named SDModelComponent, and consist of:
         SDModelComponent.vae
@@ -250,11 +239,7 @@
         SDModelComponent.unet
         SDModelComponent.scheduler
         SDModelComponent.safety_checker
-<<<<<<< HEAD
-        SDModelComponent.feature_etractor
-=======
         SDModelComponent.feature_extractor
->>>>>>> f6b131e7
         """
         model_dict = self.get_model(model_name)
         model = model_dict["model"]

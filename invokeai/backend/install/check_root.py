--- conflicted
+++ resolved
@@ -33,16 +33,10 @@
         print(
             '** From the command line, activate the virtual environment and run "invokeai-configure --yes --skip-sd-weights" **'
         )
-<<<<<<< HEAD
-        print('** (To skip this check completely, add "--ignore_missing_core_models" to your CLI args. Not installing '
-              'these core models will prevent the loading of some or all .safetensors and .ckpt files. Howeer, you can '
-              'always come back and install these core models in the future.)')
-=======
         print(
             '** (To skip this check completely, add "--ignore_missing_core_models" to your CLI args. Not installing '
             "these core models will prevent the loading of some or all .safetensors and .ckpt files. However, you can "
             "always come back and install these core models in the future.)"
         )
->>>>>>> ae2e297c
         input("Press any key to continue...")
         sys.exit(0)
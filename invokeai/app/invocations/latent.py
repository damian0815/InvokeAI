--- conflicted
+++ resolved
@@ -482,12 +482,8 @@
     tiled: bool = Field(
         default=False,
         description="Decode latents by overlaping tiles(less memory consumption)")
-<<<<<<< HEAD
     fp32: bool = Field(False, description="Decode in full precision")
-=======
     metadata: Optional[CoreMetadata] = Field(default=None, description="Optional core metadata to be written to the image")
-    
->>>>>>> 9faffa22
 
     # Schema customisation
     class Config(InvocationConfig):

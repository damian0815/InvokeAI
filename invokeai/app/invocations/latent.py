--- conflicted
+++ resolved
@@ -243,15 +243,6 @@
         description=FieldDescriptions.denoising_start,
     )
     denoising_end: float = InputField(default=1.0, ge=0, le=1, description=FieldDescriptions.denoising_end)
-<<<<<<< HEAD
-    cfg_rescale_multiplier: float = InputField(
-        default=0, ge=0, lt=1, description=FieldDescriptions.cfg_rescale_multiplier
-    )
-    scheduler: SAMPLER_NAME_VALUES = InputField(default="euler", description=FieldDescriptions.scheduler)
-    unet: UNetField = InputField(description=FieldDescriptions.unet, input=Input.Connection)
-    control: Union[ControlField, list[ControlField]] = InputField(
-        default=None, description=FieldDescriptions.control, input=Input.Connection
-=======
     scheduler: SAMPLER_NAME_VALUES = InputField(
         default="euler",
         description=FieldDescriptions.scheduler,
@@ -274,7 +265,6 @@
         default=None,
         input=Input.Connection,
         ui_order=6,
->>>>>>> 6aa87f97
     )
     t2i_adapter: Optional[Union[T2IAdapterField, list[T2IAdapterField]]] = InputField(
         description=FieldDescriptions.t2i_adapter,
@@ -282,6 +272,9 @@
         default=None,
         input=Input.Connection,
         ui_order=7,
+    )
+    cfg_rescale_multiplier: float = InputField(
+        default=0, ge=0, lt=1, description=FieldDescriptions.cfg_rescale_multiplier
     )
     latents: Optional[LatentsField] = InputField(
         default=None, description=FieldDescriptions.latents, input=Input.Connection

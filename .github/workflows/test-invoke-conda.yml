--- conflicted
+++ resolved
@@ -4,10 +4,7 @@
     branches:
       - 'main'
       - 'development'
-<<<<<<< HEAD
       - 'fix-gh-actions-fork'
-=======
->>>>>>> aa247e68
   pull_request:
     branches:
       - 'main'
@@ -18,27 +15,16 @@
     strategy:
       fail-fast: false
       matrix:
-<<<<<<< HEAD
-        os: [ubuntu-latest, macos-latest]
-=======
         stable-diffusion-model:
           # - 'https://huggingface.co/CompVis/stable-diffusion-v-1-4-original/resolve/main/sd-v1-4.ckpt'
           - 'https://huggingface.co/runwayml/stable-diffusion-v1-5/resolve/main/v1-5-pruned-emaonly.ckpt'
         os:
           - ubuntu-latest
           - macOS-12
->>>>>>> aa247e68
         include:
           - os: ubuntu-latest
             environment-file: environment.yml
             default-shell: bash -l {0}
-<<<<<<< HEAD
-          - os: macos-latest
-            environment-file: environment-mac.yml
-            default-shell: bash -l {0}
-    name: Test invoke.py on ${{ matrix.os }} with conda
-    runs-on: ${{ matrix.os }}
-=======
           - os: macOS-12
             environment-file: environment-mac.yml
             default-shell: bash -l {0}
@@ -52,7 +38,6 @@
     runs-on: ${{ matrix.os }}
     env:
       CONDA_ENV_NAME: invokeai
->>>>>>> aa247e68
     defaults:
       run:
         shell: ${{ matrix.default-shell }}
@@ -61,91 +46,13 @@
         id: checkout-sources
         uses: actions/checkout@v3
 
-<<<<<<< HEAD
-      - name: setup miniconda
-        uses: conda-incubator/setup-miniconda@v2
-        with:
-          auto-activate-base: false
-          auto-update-conda: false
-          miniconda-version: latest
-
-      - name: set test prompt to main branch validation
-        if: ${{ github.ref == 'refs/heads/main' }}
-        run: echo "TEST_PROMPTS=tests/preflight_prompts.txt" >> $GITHUB_ENV
-
-      - name: set test prompt to development branch validation
-        if: ${{ github.ref == 'refs/heads/development' }}
-        run: echo "TEST_PROMPTS=tests/dev_prompts.txt" >> $GITHUB_ENV
-
-      - name: set test prompt to Pull Request validation
-        if: ${{ github.ref != 'refs/heads/main' && github.ref != 'refs/heads/development' }}
-        run: echo "TEST_PROMPTS=tests/pr_prompt.txt" >> $GITHUB_ENV
-
-      - name: set conda environment name
-        run: echo "CONDA_ENV_NAME=invokeai" >> $GITHUB_ENV
-
-      - name: Use Cached Stable Diffusion v1.4 Model
-        id: cache-sd-v1-4
-=======
       - name: create models.yaml from example
         run: cp configs/models.yaml.example configs/models.yaml
 
       - name: Use cached conda packages
         id: use-cached-conda-packages
->>>>>>> aa247e68
         uses: actions/cache@v3
         with:
-<<<<<<< HEAD
-          path: models/ldm/stable-diffusion-v1/model.ckpt
-          key: ${{ env.cache-name }}
-          restore-keys: ${{ env.cache-name }}
-
-      - name: Download Stable Diffusion v1.4 Model
-        if: ${{ steps.cache-sd-v1-4.outputs.cache-hit != 'true' }}
-        run: |
-          [[ -d models/ldm/stable-diffusion-v1 ]] \
-            || mkdir -p models/ldm/stable-diffusion-v1
-          [[ -r models/ldm/stable-diffusion-v1/model.ckpt ]] \
-            || curl -o models/ldm/stable-diffusion-v1/model.ckpt ${{ secrets.SD_V1_4_URL }}
-
-      - name: Use cached Conda Environment
-        uses: actions/cache@v3
-        env:
-          cache-name: cache-conda-env-${{ env.CONDA_ENV_NAME }}
-          conda-env-file: ${{ matrix.environment-file }}
-        with:
-          path: ${{ env.CONDA }}/envs/${{ env.CONDA_ENV_NAME }}
-          key: env-${{ env.cache-name }}-${{ runner.os }}-${{ hashFiles(env.conda-env-file) }}
-
-      - name: Use cached Conda Packages
-        uses: actions/cache@v3
-        env:
-          cache-name: cache-conda-pkgs-${{ env.CONDA_ENV_NAME }}
-          conda-env-file: ${{ matrix.environment-file }}
-        with:
-          path: ${{ env.CONDA_PKGS_DIR }}
-          key: pkgs-${{ env.cache-name }}-${{ runner.os }}-${{ hashFiles(env.conda-env-file) }}
-
-      - name: Activate Conda Env
-        uses: conda-incubator/setup-miniconda@v2
-        with:
-          activate-environment: ${{ env.CONDA_ENV_NAME }}
-          environment-file: ${{ matrix.environment-file }}
-
-      - name: Use Cached Huggingface and Torch models
-        id: cache-hugginface-torch
-        uses: actions/cache@v3
-        env:
-          cache-name: cache-hugginface-torch
-        with:
-          path: ~/.cache
-          key: ${{ env.cache-name }}
-          restore-keys: |
-            ${{ env.cache-name }}-${{ hashFiles('scripts/preload_models.py') }}
-
-      - name: run preload_models.py
-        run: python scripts/preload_models.py
-=======
           path: ~/conda_pkgs_dir
           key: conda-pkgs-${{ runner.os }}-${{ runner.arch }}-${{ hashFiles(matrix.environment-file) }}
 
@@ -184,7 +91,6 @@
         run: |
           python scripts/preload_models.py \
             --no-interactive
->>>>>>> aa247e68
 
       - name: Run the tests
         id: run-tests
@@ -196,26 +102,12 @@
       - name: export conda env
         id: export-conda-env
         run: |
-<<<<<<< HEAD
-          time python scripts/invoke.py \
-            --from_file ${{ env.TEST_PROMPTS }}
-
-      - name: export conda env
-        run: |
-          mkdir -p outputs/img-samples
-          conda env export --name ${{ env.CONDA_ENV_NAME }} > outputs/img-samples/environment-${{ runner.os }}.yml
-=======
           mkdir -p outputs/img-samples
           conda env export --name ${{ env.CONDA_ENV_NAME }} > outputs/img-samples/environment-${{ runner.os }}-${{ runner.arch }}.yml
->>>>>>> aa247e68
 
       - name: Archive results
         id: archive-results
         uses: actions/upload-artifact@v3
         with:
-<<<<<<< HEAD
-          name: results_${{ matrix.os }}
-=======
           name: results_${{ matrix.os }}_${{ matrix.stable-diffusion-model-switch }}
->>>>>>> aa247e68
           path: outputs/img-samples
--- conflicted
+++ resolved
@@ -48,7 +48,6 @@
 
 5. Enter the newly-created InvokeAI folder. From this step forward make sure that you are working in the InvokeAI directory!
 
-<<<<<<< HEAD
 ```
 cd InvokeAI
 ```
@@ -59,19 +58,6 @@
 conda env create       (step 6a)
 conda activate ldm     (step 6b)
 ```
-=======
-    ```batch
-    cd InvokeAI
-    ```
-
-6. Run the following two commands:
-
-    ```batch
-    conda env create       (step 6a)
-    conda activate ldm     (step 6b)
-    ```
-
->>>>>>> 97ec1b15
     This will install all python requirements and activate the "ldm" environment
     which sets PATH and other environment variables properly.
 
@@ -103,17 +89,10 @@
 
 Now run the following commands from **within the InvokeAI directory** to copy the weights file to the right place:
 
-<<<<<<< HEAD
 ```
 mkdir -p models\ldm\stable-diffusion-v1
 copy C:\path\to\sd-v1-4.ckpt models\ldm\stable-diffusion-v1\model.ckpt
 ```
-=======
-    ```batch
-    mkdir -p models\ldm\stable-diffusion-v1
-    copy C:\path\to\sd-v1-4.ckpt models\ldm\stable-diffusion-v1\model.ckpt
-    ```
->>>>>>> 97ec1b15
 
 Please replace `C:\path\to\sd-v1.4.ckpt` with the correct path to wherever you stashed this file. If you prefer not to copy or move the .ckpt file,
 you may instead create a shortcut to it from within `models\ldm\stable-diffusion-v1\`.
@@ -144,16 +123,9 @@
 latest and greatest version, launch the Anaconda window, enter
 `stable-diffusion`, and type:
 
-<<<<<<< HEAD
 ```bash
 git pull
 conda env update
 ```
-=======
-   ```batch
-   git pull
-   conda env update
-   ```
->>>>>>> 97ec1b15
 
 This will bring your local copy into sync with the remote one.
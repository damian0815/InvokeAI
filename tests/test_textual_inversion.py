--- conflicted
+++ resolved
@@ -5,79 +5,8 @@
 import torch
 
 from ldm.modules.textual_inversion_manager import TextualInversionManager
-<<<<<<< HEAD
 from tests.prompting_test_utils import DummyTokenizer, DummyTransformer, KNOWN_WORDS, UNKNOWN_WORDS, \
     KNOWN_WORDS_TOKEN_IDS
-=======
-
-
-KNOWN_WORDS = ['a', 'b', 'c']
-KNOWN_WORDS_TOKEN_IDS = [0, 1, 2]
-UNKNOWN_WORDS = ['d', 'e', 'f']
-
-class DummyEmbeddingsList(list):
-    def __getattr__(self, name):
-        if name == 'num_embeddings':
-            return len(self)
-        elif name == 'weight':
-            return self
-        elif name == 'data':
-            return self
-
-def make_dummy_embedding():
-    return torch.randn([768])
-
-class DummyTransformer:
-
-
-    def __init__(self):
-        self.embeddings = DummyEmbeddingsList([make_dummy_embedding() for _ in range(len(KNOWN_WORDS))])
-
-    def resize_token_embeddings(self, new_size=None):
-        if new_size is None:
-            return self.embeddings
-        else:
-            while len(self.embeddings) > new_size:
-                self.embeddings.pop(-1)
-            while len(self.embeddings) < new_size:
-                self.embeddings.append(make_dummy_embedding())
-
-    def get_input_embeddings(self):
-        return self.embeddings
-
-class DummyTokenizer():
-    def __init__(self):
-        self.tokens = KNOWN_WORDS.copy()
-        self.bos_token_id = 49406 # these are what the real CLIPTokenizer has
-        self.eos_token_id = 49407
-        self.pad_token_id = 49407
-        self.unk_token_id = 49407
-
-    def convert_tokens_to_ids(self, token_str):
-        try:
-            return self.tokens.index(token_str)
-        except ValueError:
-            return self.unk_token_id
-
-    def add_tokens(self, token_str):
-        if token_str in self.tokens:
-            return 0
-        self.tokens.append(token_str)
-        return 1
-
-
-class DummyClipEmbedder:
-    def __init__(self):
-        self.max_length = 77
-        self.transformer = DummyTransformer()
-        self.tokenizer = DummyTokenizer()
-        self.position_embeddings_tensor = torch.randn([77,768], dtype=torch.float32)
-
-    def position_embedding(self, indices: Union[list,torch.Tensor]):
-        if type(indices) is list:
-            indices = torch.tensor(indices, dtype=int)
-        return torch.index_select(self.position_embeddings_tensor, 0, indices)
->>>>>>> ee1b9654
 
 
 def was_embedding_overwritten_correctly(tim: TextualInversionManager, overwritten_embedding: torch.Tensor, ti_indices: list, ti_embedding: torch.Tensor) -> bool:

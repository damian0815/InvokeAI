--- conflicted
+++ resolved
@@ -235,28 +235,10 @@
             print(f"### WARNING::: Invalid or corrupt embeddings found. Ignoring: {ckpt_path}")
             return
 
-<<<<<<< HEAD
-        ckpt = torch.load(ckpt_path, map_location='cpu')
-
-        # Handle .pt textual inversion files
-        if 'string_to_token' in ckpt and 'string_to_param' in ckpt:
-            filename = os.path.basename(ckpt_path)
-            token_str = '.'.join(filename.split('.')[:-1]) # filename excluding extension
-            if len(ckpt["string_to_token"]) > 1:
-                print(f">> {ckpt_path} has >1 embedding, only the first will be used")
-
-            string_to_param_dict = ckpt['string_to_param']
-            embedding = list(string_to_param_dict.values())[0]
-            self.add_embedding(token_str, embedding, full)
-
-        # Handle .bin textual inversion files from Huggingface Concepts
-        # https://huggingface.co/sd-concepts-library
-=======
         embedding_info = self.parse_embedding(ckpt_path)
         if embedding_info:
             self.max_vectors_per_token = embedding_info['num_vectors_per_token']
             self.add_embedding(embedding_info['name'], embedding_info['embedding'], full)
->>>>>>> bc515e24
         else:
             print(f'>> Failed to load embedding located at {ckpt_path}. Unsupported file.')
 

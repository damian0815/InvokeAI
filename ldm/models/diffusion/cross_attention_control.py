--- conflicted
+++ resolved
@@ -288,8 +288,6 @@
         return self.einsum_op_tensor_mem(q, k, v, 32)
 
 
-<<<<<<< HEAD
-
 def restore_default_cross_attention(model, is_running_diffusers: bool, processors_to_restore: Optional[AttentionProcessor]=None):
     if is_running_diffusers:
         unet = model
@@ -297,11 +295,7 @@
     else:
         remove_attention_function(model)
 
-
-def override_cross_attention(model, context: Context, is_running_diffusers = False):
-=======
 def setup_cross_attention_control_attention_processors(unet: UNet2DConditionModel, context: Context):
->>>>>>> c088cf03
     """
     Inject attention parameters and functions into the passed in model to enable cross attention editing.
 

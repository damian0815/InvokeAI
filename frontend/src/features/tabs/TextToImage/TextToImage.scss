--- conflicted
+++ resolved
@@ -11,31 +11,4 @@
   height: $app-content-height;
   overflow-y: scroll;
   @include HideScrollbar;
-<<<<<<< HEAD
-}
-
-.text-to-image-display {
-  display: grid;
-  grid-template-areas: 'text-to-image-display';
-  column-gap: 0.5rem;
-
-  .current-image-display,
-  .current-image-display-placeholder {
-    grid-area: text-to-image-display;
-  }
-
-  .image-gallery-area {
-    height: 100%;
-    z-index: 2;
-    place-self: end;
-  }
-}
-
-// Overrides
-.txt-to-image-workarea-container {
-  .current-image-preview {
-    padding: 0 1rem 1rem 1rem;
-  }
-=======
->>>>>>> 329cd8a3
 }